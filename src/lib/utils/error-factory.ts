// Application-wide error factory and utilities
import { VALIDATION_ERROR_CODES, AUTH_ERROR_CODES, SERVER_ERROR_CODES, USER_ERROR_CODES } from '@/lib/api/common/error-codes';
import type { ErrorCode } from '@/lib/api/common/error-codes';
import type { LanguageCode } from '@/lib/i18n';
import { formatErrorMessage } from '@/lib/i18n/messages';

export interface ApplicationError extends Error {
  code: ErrorCode;
  details?: Record<string, any>;
  status?: number;
  timestamp: string;
  requestId?: string;
  cause?: unknown;
}

/**
 * Lookup a localized message for the given error code and locale.
 */
<<<<<<< HEAD
function getLocalizedMessage(code: ErrorCode, locale: LanguageCode): string | undefined {
  const msg = formatErrorMessage(code, {}, locale);
  return msg === `errors.${code}` ? undefined : msg;
=======
type MessageMap = Record<string, Record<string, string>>;

const LOCALIZED_MESSAGES: MessageMap = {
  en: {
    [AUTH_ERROR_CODES.UNAUTHORIZED]: 'Authentication required.',
    [AUTH_ERROR_CODES.FORBIDDEN]: 'Access denied.',
    [VALIDATION_ERROR_CODES.INVALID_REQUEST]: 'Validation failed.',
    [USER_ERROR_CODES.NOT_FOUND]: '{{resourceType}} {{resourceId}} not found.',
    [SERVER_ERROR_CODES.INTERNAL_ERROR]: 'Internal server error.',
  },
};

function formatTemplate(
  template: string,
  params?: Record<string, string | number>
): string {
  if (!params) return template;
  return template.replace(/{{(\w+)}}/g, (_, key) => String(params[key] ?? ''));
}

function getLocalizedMessage(
  code: ErrorCode,
  locale: string,
  params?: Record<string, string | number>
): string | undefined {
  const base = locale.split('-')[0];
  const template =
    LOCALIZED_MESSAGES[locale]?.[code] ||
    LOCALIZED_MESSAGES[base]?.[code] ||
    LOCALIZED_MESSAGES.en[code];
  return template ? formatTemplate(template, params) : undefined;
>>>>>>> 2eb318bd
}

/**
 * Create a basic ApplicationError instance.
 */
export function createError(
  code: ErrorCode,
  message: string,
  details?: Record<string, any>,
  cause?: unknown,
  httpStatus?: number,
  locale = 'en'
): ApplicationError {
  const err = new Error(message) as ApplicationError;
  err.name = 'ApplicationError';
  err.code = code;
  err.details = details;
  err.status = httpStatus;
  err.timestamp = new Date().toISOString();
  err.cause = cause;
  if (cause instanceof Error && cause.stack) {
    err.stack = `${err.stack}\nCaused by: ${cause.stack}`;
  }
  return err;
}

/**
 * Create a validation error with optional field level details.
 */
export function createValidationError(
  fieldErrors: Record<string, string>,
  message?: string,
  cause?: unknown,
  locale: LanguageCode = 'en'
) {
  let msg = message;
  if (!msg) {
    msg = getLocalizedMessage(VALIDATION_ERROR_CODES.INVALID_REQUEST, locale);
  }
  /* c8 ignore next */
  if (!msg) {
    msg = 'Validation failed.';
  }
  return createError(
    VALIDATION_ERROR_CODES.INVALID_REQUEST,
    msg,
    { fields: fieldErrors },
    cause,
    400
  );
}

/**
 * Create an authentication error.
 */
export function createAuthenticationError(
  message: string,
  cause?: unknown,
  locale: LanguageCode = 'en'
) {
  let msg = message;
  if (!msg) {
    msg = getLocalizedMessage(AUTH_ERROR_CODES.UNAUTHORIZED, locale);
  }
  /* c8 ignore next */
  if (!msg) {
    msg = 'Authentication required.';
  }
  return createError(AUTH_ERROR_CODES.UNAUTHORIZED, msg, undefined, cause, 401);
}

/**
 * Create a not found error for a given resource.
 */
export function createNotFoundError(
  resourceType: string,
  resourceId: string,
  cause?: unknown,
  locale: LanguageCode = 'en'
) {
  const code = USER_ERROR_CODES.NOT_FOUND;
<<<<<<< HEAD
  let msg = getLocalizedMessage(code, locale);
  if (!msg) {
    msg = `${resourceType} ${resourceId} not found`;
  }
=======
  const defaultMsg = `${resourceType} ${resourceId} not found`;
  const msg =
    getLocalizedMessage(code, locale, { resourceType, resourceId }) || defaultMsg;
>>>>>>> 2eb318bd
  return createError(code, msg, { resourceType, resourceId }, cause, 404);
}

/**
 * Simple error enhancement - converts unknown errors to ApplicationError format
 */
export function enhanceError(error: unknown): Error {
  // If it's already an Error, return as-is
  if (error instanceof Error) {
    return error;
  }
  
  // If it's a string, create an Error from it
  if (typeof error === 'string') {
    return new Error(error);
  }
  
  // For anything else, create a generic error
  return new Error('Unknown error occurred');
}<|MERGE_RESOLUTION|>--- conflicted
+++ resolved
@@ -16,13 +16,10 @@
 /**
  * Lookup a localized message for the given error code and locale.
  */
-<<<<<<< HEAD
-function getLocalizedMessage(code: ErrorCode, locale: LanguageCode): string | undefined {
-  const msg = formatErrorMessage(code, {}, locale);
-  return msg === `errors.${code}` ? undefined : msg;
-=======
+/**
+ * Lookup a localized message for the given error code and locale.
+ */
 type MessageMap = Record<string, Record<string, string>>;
-
 const LOCALIZED_MESSAGES: MessageMap = {
   en: {
     [AUTH_ERROR_CODES.UNAUTHORIZED]: 'Authentication required.',
@@ -42,17 +39,27 @@
 }
 
 function getLocalizedMessage(
-  code: ErrorCode,
+  code: ErrorCode, 
   locale: string,
   params?: Record<string, string | number>
 ): string | undefined {
+  // Try first with formatErrorMessage function if available
+  if (typeof formatErrorMessage === 'function') {
+    const msg = formatErrorMessage(code, params || {}, locale);
+    if (msg !== `errors.${code}`) {
+      return msg;
+    }
+  }
+  
+  // Fall back to built-in messages
   const base = locale.split('-')[0];
   const template =
     LOCALIZED_MESSAGES[locale]?.[code] ||
     LOCALIZED_MESSAGES[base]?.[code] ||
     LOCALIZED_MESSAGES.en[code];
+  
   return template ? formatTemplate(template, params) : undefined;
->>>>>>> 2eb318bd
+}
 }
 
 /**
@@ -134,16 +141,8 @@
   locale: LanguageCode = 'en'
 ) {
   const code = USER_ERROR_CODES.NOT_FOUND;
-<<<<<<< HEAD
-  let msg = getLocalizedMessage(code, locale);
-  if (!msg) {
-    msg = `${resourceType} ${resourceId} not found`;
-  }
-=======
-  const defaultMsg = `${resourceType} ${resourceId} not found`;
-  const msg =
-    getLocalizedMessage(code, locale, { resourceType, resourceId }) || defaultMsg;
->>>>>>> 2eb318bd
+const defaultMsg = `${resourceType} ${resourceId} not found`;
+  const msg = getLocalizedMessage(code, locale, { resourceType, resourceId }) || defaultMsg;
   return createError(code, msg, { resourceType, resourceId }, cause, 404);
 }
 
