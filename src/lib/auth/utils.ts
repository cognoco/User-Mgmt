--- conflicted
+++ resolved
@@ -9,7 +9,7 @@
 export async function getUserFromRequest(req: NextRequest) {
   try {
     // Retrieve the Supabase auth token from the Authorization header
-<<<<<<< HEAD
+
     // or fall back to the sb-access-token cookie
     let token = '';
     const authHeader = req.headers.get('Authorization') || '';
@@ -20,12 +20,6 @@
     } else {
       token = req.cookies.get('sb-access-token')?.value || '';
     }
-=======
-    const authHeader = req.headers.get('Authorization') || '';
-    const token = authHeader.startsWith('Bearer ')
-      ? authHeader.substring(7)
-      : authHeader;
->>>>>>> 726d9be8
 
     if (!token) {
       return null;
