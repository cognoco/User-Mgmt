--- conflicted
+++ resolved
@@ -1,12 +1,8 @@
 import React from 'react';
 import { render, screen, waitFor, act } from '@testing-library/react';
 import userEvent from '@testing-library/user-event';
-<<<<<<< HEAD
-import { PrivacySettings as ProfilePrivacySettings } from '@/ui/styled/profile/PrivacySettings';
-=======
 import { vi } from 'vitest';
 import { ProfilePrivacySettings } from '@/ui/styled/profile/ProfilePrivacySettings';
->>>>>>> e842bcf0
 import { useProfileStore } from '@/lib/stores/profile.store';
 import { usePermission } from '@/hooks/permission/usePermissions';
 
