--- conflicted
+++ resolved
@@ -7,11 +7,8 @@
 import { Label } from '@/components/ui/label';
 import { Alert, AlertDescription, AlertTitle } from '@/components/ui/alert';
 import { Checkbox } from '@/components/ui/checkbox';
-<<<<<<< HEAD
-=======
 import { useAuth } from '@/hooks/auth/useAuth';
 import { loginSchema, type LoginData } from '@/core/auth/models';
->>>>>>> 192486ff
 import { useRouter } from 'next/navigation';
 import { MFAVerificationForm } from './MFAVerificationForm';
 import { RateLimitFeedback } from '@/components/common/RateLimitFeedback';
@@ -24,13 +21,7 @@
 
 export function LoginForm() {
   const router = useRouter();
-  const { login, error: authError } = useAuth();
   
-<<<<<<< HEAD
-  const [showPassword, setShowPassword] = useState(false);
-  const [formError, setFormError] = useState<string | null>(null);
-  const [success, setSuccess] = useState<string | null>(null);
-=======
   // React 19 compatibility - Use individual primitive selectors instead of object destructuring
   // This is more efficient and avoids infinite loop with getServerSnapshot in React 19
   const login = useAuth().login;
@@ -41,7 +32,6 @@
   const setUser = useAuth().setUser;
   const setToken = useAuth().setToken;
   
->>>>>>> 192486ff
   const [resendStatus, setResendStatus] = useState<{ message: string; type: 'success' | 'error' } | null>(null);
   const [showResendLink, setShowResendLink] = useState(false);
   const [mfaRequired, setMfaRequired] = useState(false);
