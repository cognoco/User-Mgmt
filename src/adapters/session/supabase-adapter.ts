/**
 * Supabase Session Provider Implementation
 */

import { createClient, SupabaseClient } from '@supabase/supabase-js';
import { SessionInfo } from '../../core/session/models';
<<<<<<< HEAD
import type { ISessionDataProvider } from '@/core/session/ISessionDataProvider';

=======

import type { ISessionDataProvider } from '@/core/session/ISessionDataProvider';


>>>>>>> 570bc979
export class SupabaseSessionProvider implements ISessionDataProvider {
  private supabase: SupabaseClient;

  constructor(supabaseUrl: string, supabaseKey: string) {
    this.supabase = createClient(supabaseUrl, supabaseKey);
  }

  async listUserSessions(userId: string): Promise<SessionInfo[]> {
    const { data, error } = await this.supabase.auth.admin.listUserSessions(userId);
    if (error) {
      throw new Error(error.message);
    }
    return (data || []).map((session: any) => ({
      id: session.id,
      createdAt: session.created_at,
      lastActiveAt: session.user_metadata?.last_activity,
      ipAddress: session.ip_address,
      userAgent: session.user_agent,
      // Preserve original metadata for policy checks
      user_metadata: session.user_metadata,
      created_at: session.created_at,
    })) as any;
  }

  async deleteUserSession(userId: string, sessionId: string): Promise<void> {
    const { error } = await this.supabase.auth.admin.deleteUserSession(userId, sessionId);
    if (error) {
      throw new Error(error.message);
    }
  }
}<|MERGE_RESOLUTION|>--- conflicted
+++ resolved
@@ -4,15 +4,7 @@
 
 import { createClient, SupabaseClient } from '@supabase/supabase-js';
 import { SessionInfo } from '../../core/session/models';
-<<<<<<< HEAD
 import type { ISessionDataProvider } from '@/core/session/ISessionDataProvider';
-
-=======
-
-import type { ISessionDataProvider } from '@/core/session/ISessionDataProvider';
-
-
->>>>>>> 570bc979
 export class SupabaseSessionProvider implements ISessionDataProvider {
   private supabase: SupabaseClient;
 
