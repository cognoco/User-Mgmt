/**
 * Supabase Adapter Factory
 * 
 * This file implements the AdapterFactory interface for Supabase adapters.
 * It provides methods to create Supabase adapter instances for different data providers.
 */


import { AdapterFactory, AdapterFactoryOptions } from './registry';
import { AuthDataProvider } from './auth/interfaces';
import { UserDataProvider } from './user/interfaces';
import { TeamDataProvider } from './team/interfaces';
import { PermissionDataProvider } from './permission/interfaces';
<<<<<<< HEAD
import { GdprDataProvider } from './gdpr/interfaces';
=======
import { SessionDataProvider } from './session/interfaces';
import { SsoDataProvider } from './sso/interfaces';
import { SubscriptionDataProvider } from './subscription/interfaces';
import { ApiKeyDataProvider } from './api-keys/interfaces';

>>>>>>> 1cd8dd5a

// Import domain-specific factories
import createSupabaseAuthProvider from './auth/supabase/factory';
import createSupabaseUserProvider from './user/supabase/factory';
import createSupabaseTeamProvider from './team/supabase/factory';
import createSupabasePermissionProvider from './permission/supabase/factory';
<<<<<<< HEAD
import createSupabaseGdprProvider from './gdpr/factory';
=======
import { createSupabaseSessionProvider } from './session/factory';
import createSupabaseSsoProvider from './sso/supabase/factory';
import createSupabaseSubscriptionProvider from './subscription/factory';
import createSupabaseApiKeyProvider from './api-keys/supabase/factory';

>>>>>>> 1cd8dd5a

/**
 * Factory for creating Supabase adapters
 */
export class SupabaseAdapterFactory implements AdapterFactory {
  private options: {
    supabaseUrl: string;
    supabaseKey: string;
    isServer?: boolean;
    context?: Record<string, any>;
    [key: string]: any;
  };

  constructor(options: AdapterFactoryOptions) {
    this.options = {
      supabaseUrl: options.supabaseUrl as string,
      supabaseKey: options.supabaseKey as string,
      isServer: options.isServer as boolean | undefined,
      context: options.context as Record<string, any> | undefined,
      ...options
    };

    if (!this.options.supabaseUrl || !this.options.supabaseKey) {
      throw new Error('Supabase URL and Key are required for SupabaseAdapterFactory');
    }
  }

  /**
   * Create a Supabase auth provider
   */
  createAuthProvider(): AuthDataProvider {
    return createSupabaseAuthProvider(this.options);
  }

  /**
   * Create a Supabase user provider
   */
  createUserProvider(): UserDataProvider {
    return createSupabaseUserProvider(this.options);
  }

  /**
   * Create a Supabase team provider
   */
  createTeamProvider(): TeamDataProvider {
    return createSupabaseTeamProvider(this.options);
  }

  /**
   * Create a Supabase permission provider
   */
  createPermissionProvider(): PermissionDataProvider {
    return createSupabasePermissionProvider(this.options);
  }

  /**
<<<<<<< HEAD
   * Create a Supabase GDPR provider
   */
  createGdprProvider(): GdprDataProvider {
    return createSupabaseGdprProvider(this.options);
=======
  /**
   * Create a Supabase session provider
   */
  createSessionProvider(): SessionDataProvider {
    return createSupabaseSessionProvider(this.options);
  }

  /**
   * Create a Supabase SSO provider
   */
  createSsoProvider(): SsoDataProvider {
    return createSupabaseSsoProvider(this.options);
  }

  /**
   * Create a Supabase subscription provider
   */
  createSubscriptionProvider(): SubscriptionDataProvider {
    return createSupabaseSubscriptionProvider(this.options);
  }

  /**
   * Create a Supabase API key provider
   */
  createApiKeyProvider(): ApiKeyDataProvider {
    return createSupabaseApiKeyProvider(this.options);
  }
>>>>>>> 1cd8dd5a
  }
}

/**
 * Factory creator function for Supabase adapters
 * 
 * @param options Configuration options including supabaseUrl and supabaseKey
 * @returns A new SupabaseAdapterFactory instance
 */
export function createSupabaseAdapterFactory(options: AdapterFactoryOptions): AdapterFactory {
  return new SupabaseAdapterFactory(options);
}

/**
 * Default export for the Supabase adapter factory creator
 */
export default createSupabaseAdapterFactory;<|MERGE_RESOLUTION|>--- conflicted
+++ resolved
@@ -11,30 +11,24 @@
 import { UserDataProvider } from './user/interfaces';
 import { TeamDataProvider } from './team/interfaces';
 import { PermissionDataProvider } from './permission/interfaces';
-<<<<<<< HEAD
 import { GdprDataProvider } from './gdpr/interfaces';
-=======
 import { SessionDataProvider } from './session/interfaces';
 import { SsoDataProvider } from './sso/interfaces';
 import { SubscriptionDataProvider } from './subscription/interfaces';
 import { ApiKeyDataProvider } from './api-keys/interfaces';
 
->>>>>>> 1cd8dd5a
 
 // Import domain-specific factories
 import createSupabaseAuthProvider from './auth/supabase/factory';
 import createSupabaseUserProvider from './user/supabase/factory';
 import createSupabaseTeamProvider from './team/supabase/factory';
 import createSupabasePermissionProvider from './permission/supabase/factory';
-<<<<<<< HEAD
 import createSupabaseGdprProvider from './gdpr/factory';
-=======
 import { createSupabaseSessionProvider } from './session/factory';
 import createSupabaseSsoProvider from './sso/supabase/factory';
 import createSupabaseSubscriptionProvider from './subscription/factory';
 import createSupabaseApiKeyProvider from './api-keys/supabase/factory';
 
->>>>>>> 1cd8dd5a
 
 /**
  * Factory for creating Supabase adapters
@@ -91,12 +85,13 @@
   }
 
   /**
-<<<<<<< HEAD
+  /**
    * Create a Supabase GDPR provider
    */
   createGdprProvider(): GdprDataProvider {
     return createSupabaseGdprProvider(this.options);
-=======
+  }
+
   /**
    * Create a Supabase session provider
    */
@@ -124,7 +119,6 @@
   createApiKeyProvider(): ApiKeyDataProvider {
     return createSupabaseApiKeyProvider(this.options);
   }
->>>>>>> 1cd8dd5a
   }
 }
 
