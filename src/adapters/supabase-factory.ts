/**
 * Supabase Adapter Factory
 * 
 * This file implements the AdapterFactory interface for Supabase adapters.
 * It provides methods to create Supabase adapter instances for different data providers.
 */

import { AdapterFactory, AdapterFactoryOptions } from './registry';
import { AuthDataProvider } from './auth/interfaces';
import { UserDataProvider } from './user/interfaces';
import { TeamDataProvider } from './team/interfaces';
import { PermissionDataProvider } from './permission/interfaces';
<<<<<<< HEAD
import { SubscriptionDataProvider } from './subscription/interfaces';
=======
import { ApiKeyDataProvider } from './api-keys/interfaces';
>>>>>>> ff1ae17e

// Import domain-specific factories
import createSupabaseAuthProvider from './auth/supabase/factory';
import createSupabaseUserProvider from './user/supabase/factory';
import createSupabaseTeamProvider from './team/supabase/factory';
import createSupabasePermissionProvider from './permission/supabase/factory';
<<<<<<< HEAD
import createSupabaseSubscriptionProvider from './subscription/factory';
=======
import createSupabaseApiKeyProvider from './api-keys/supabase/factory';
>>>>>>> ff1ae17e

/**
 * Factory for creating Supabase adapters
 */
export class SupabaseAdapterFactory implements AdapterFactory {
  private options: {
    supabaseUrl: string;
    supabaseKey: string;
    isServer?: boolean;
    context?: Record<string, any>;
    [key: string]: any;
  };

  constructor(options: AdapterFactoryOptions) {
    this.options = {
      supabaseUrl: options.supabaseUrl as string,
      supabaseKey: options.supabaseKey as string,
      isServer: options.isServer as boolean | undefined,
      context: options.context as Record<string, any> | undefined,
      ...options
    };

    if (!this.options.supabaseUrl || !this.options.supabaseKey) {
      throw new Error('Supabase URL and Key are required for SupabaseAdapterFactory');
    }
  }

  /**
   * Create a Supabase auth provider
   */
  createAuthProvider(): AuthDataProvider {
    return createSupabaseAuthProvider(this.options);
  }

  /**
   * Create a Supabase user provider
   */
  createUserProvider(): UserDataProvider {
    return createSupabaseUserProvider(this.options);
  }

  /**
   * Create a Supabase team provider
   */
  createTeamProvider(): TeamDataProvider {
    return createSupabaseTeamProvider(this.options);
  }

  /**
   * Create a Supabase permission provider
   */
  createPermissionProvider(): PermissionDataProvider {
    return createSupabasePermissionProvider(this.options);
  }

  /**
<<<<<<< HEAD
   * Create a Supabase subscription provider
   */
  createSubscriptionProvider(): SubscriptionDataProvider {
    return createSupabaseSubscriptionProvider(this.options);
=======
   * Create a Supabase API key provider
   */
  createApiKeyProvider(): ApiKeyDataProvider {
    return createSupabaseApiKeyProvider(this.options);
>>>>>>> ff1ae17e
  }
}

/**
 * Factory creator function for Supabase adapters
 * 
 * @param options Configuration options including supabaseUrl and supabaseKey
 * @returns A new SupabaseAdapterFactory instance
 */
export function createSupabaseAdapterFactory(options: AdapterFactoryOptions): AdapterFactory {
  return new SupabaseAdapterFactory(options);
}

/**
 * Default export for the Supabase adapter factory creator
 */
export default createSupabaseAdapterFactory;<|MERGE_RESOLUTION|>--- conflicted
+++ resolved
@@ -5,27 +5,22 @@
  * It provides methods to create Supabase adapter instances for different data providers.
  */
 
+
 import { AdapterFactory, AdapterFactoryOptions } from './registry';
 import { AuthDataProvider } from './auth/interfaces';
 import { UserDataProvider } from './user/interfaces';
 import { TeamDataProvider } from './team/interfaces';
 import { PermissionDataProvider } from './permission/interfaces';
-<<<<<<< HEAD
 import { SubscriptionDataProvider } from './subscription/interfaces';
-=======
 import { ApiKeyDataProvider } from './api-keys/interfaces';
->>>>>>> ff1ae17e
 
 // Import domain-specific factories
 import createSupabaseAuthProvider from './auth/supabase/factory';
 import createSupabaseUserProvider from './user/supabase/factory';
 import createSupabaseTeamProvider from './team/supabase/factory';
 import createSupabasePermissionProvider from './permission/supabase/factory';
-<<<<<<< HEAD
 import createSupabaseSubscriptionProvider from './subscription/factory';
-=======
 import createSupabaseApiKeyProvider from './api-keys/supabase/factory';
->>>>>>> ff1ae17e
 
 /**
  * Factory for creating Supabase adapters
@@ -82,17 +77,17 @@
   }
 
   /**
-<<<<<<< HEAD
    * Create a Supabase subscription provider
    */
   createSubscriptionProvider(): SubscriptionDataProvider {
     return createSupabaseSubscriptionProvider(this.options);
-=======
+  }
+
+  /**
    * Create a Supabase API key provider
    */
   createApiKeyProvider(): ApiKeyDataProvider {
     return createSupabaseApiKeyProvider(this.options);
->>>>>>> ff1ae17e
   }
 }
 
