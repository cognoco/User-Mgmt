--- conflicted
+++ resolved
@@ -11,28 +11,22 @@
 import { UserDataProvider } from './user/interfaces';
 import { TeamDataProvider } from './team/interfaces';
 import { PermissionDataProvider } from './permission/interfaces';
-<<<<<<< HEAD
 import { SessionDataProvider } from './session/interfaces';
-=======
 import { SsoDataProvider } from './sso/interfaces';
 import { SubscriptionDataProvider } from './subscription/interfaces';
 import { ApiKeyDataProvider } from './api-keys/interfaces';
 
->>>>>>> b8ed138d
 
 // Import domain-specific factories
 import createSupabaseAuthProvider from './auth/supabase/factory';
 import createSupabaseUserProvider from './user/supabase/factory';
 import createSupabaseTeamProvider from './team/supabase/factory';
 import createSupabasePermissionProvider from './permission/supabase/factory';
-<<<<<<< HEAD
 import { createSupabaseSessionProvider } from './session/factory';
-=======
 import createSupabaseSsoProvider from './sso/supabase/factory';
 import createSupabaseSubscriptionProvider from './subscription/factory';
 import createSupabaseApiKeyProvider from './api-keys/supabase/factory';
 
->>>>>>> b8ed138d
 
 /**
  * Factory for creating Supabase adapters
@@ -89,12 +83,13 @@
   }
 
   /**
-<<<<<<< HEAD
+  /**
    * Create a Supabase session provider
    */
   createSessionProvider(): SessionDataProvider {
     return createSupabaseSessionProvider(this.options);
-=======
+  }
+
   /**
    * Create a Supabase SSO provider
    */
@@ -115,7 +110,6 @@
   createApiKeyProvider(): ApiKeyDataProvider {
     return createSupabaseApiKeyProvider(this.options);
   }
->>>>>>> b8ed138d
   }
 }
 
