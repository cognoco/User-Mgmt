--- conflicted
+++ resolved
@@ -7,11 +7,9 @@
 
 import { createClient, SupabaseClient } from '@supabase/supabase-js';
 import { SsoProvider, SsoProviderPayload } from '../../core/sso/models';
-<<<<<<< HEAD
+
 import type { ISsoDataProvider } from '@/core/sso/ISsoDataProvider';
-=======
-import { ISsoDataProvider } from '../../core/sso/ISsoDataProvider';
->>>>>>> 738b63c1
+
 
 export class SupabaseSsoProvider implements ISsoDataProvider {
   private supabase: SupabaseClient;
