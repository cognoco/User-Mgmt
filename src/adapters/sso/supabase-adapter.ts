/**
 * Supabase SSO Data Provider Implementation
 *
 * This class implements the SsoDataProvider interface using Supabase
 * as the underlying storage mechanism.
 */

import { createClient, SupabaseClient } from '@supabase/supabase-js';
import { SsoProvider, SsoProviderPayload } from '../../core/sso/models';
<<<<<<< HEAD
import type { ISsoDataProvider } from '@/core/sso/ISsoDataProvider';

=======

import type { ISsoDataProvider } from '@/core/sso/ISsoDataProvider';


>>>>>>> 570bc979
export class SupabaseSsoProvider implements ISsoDataProvider {
  private supabase: SupabaseClient;

  constructor(supabaseUrl: string, supabaseKey: string) {
    this.supabase = createClient(supabaseUrl, supabaseKey);
  }

  async listProviders(organizationId: string): Promise<SsoProvider[]> {
    const { data, error } = await this.supabase
      .from('sso_providers')
      .select('*')
      .eq('organization_id', organizationId)
      .eq('is_active', true);

    if (error) {
      throw new Error(error.message);
    }

    return (data || []).map(this.mapRecordToProvider);
  }

  async upsertProvider(payload: SsoProviderPayload): Promise<SsoProvider> {
    const { data, error } = await this.supabase
      .from('sso_providers')
      .upsert(
        {
          organization_id: payload.organizationId,
          provider_type: payload.providerType,
          provider_name: payload.providerName,
          config: payload.config,
          is_active: true,
          updated_at: new Date().toISOString(),
        },
        { onConflict: 'organization_id,provider_type,provider_name' }
      )
      .select()
      .maybeSingle();

    if (error) {
      throw new Error(error.message);
    }

    if (!data) {
      throw new Error('Failed to upsert SSO provider');
    }

    return this.mapRecordToProvider(data);
  }

  private mapRecordToProvider(record: any): SsoProvider {
    return {
      id: record.id,
      organizationId: record.organization_id,
      providerType: record.provider_type,
      providerName: record.provider_name,
      config: record.config || {},
      isActive: record.is_active,
      createdAt: record.created_at,
      updatedAt: record.updated_at,
    };
  }
}<|MERGE_RESOLUTION|>--- conflicted
+++ resolved
@@ -7,15 +7,9 @@
 
 import { createClient, SupabaseClient } from '@supabase/supabase-js';
 import { SsoProvider, SsoProviderPayload } from '../../core/sso/models';
-<<<<<<< HEAD
-import type { ISsoDataProvider } from '@/core/sso/ISsoDataProvider';
-
-=======
-
 import type { ISsoDataProvider } from '@/core/sso/ISsoDataProvider';
 
 
->>>>>>> 570bc979
 export class SupabaseSsoProvider implements ISsoDataProvider {
   private supabase: SupabaseClient;
 
