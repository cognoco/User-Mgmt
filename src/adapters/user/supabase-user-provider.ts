/**
 * Supabase User Provider Implementation
 * 
 * This file implements the UserDataProvider interface using Supabase.
 * It adapts Supabase's database API to the interface required by our core business logic.
 */

import { createClient, SupabaseClient } from '@supabase/supabase-js';
import { 
  UserProfile, 
  ProfileUpdatePayload, 
  UserPreferences,
  PreferencesUpdatePayload,
  UserProfileResult,
  UserSearchParams,
  UserSearchResult,
  ProfileVisibility
} from '../../core/user/models';
<<<<<<< HEAD
import type { IUserDataProvider } from '@/core/user/IUserDataProvider';
=======
import { IUserDataProvider } from '../../core/user/IUserDataProvider';
>>>>>>> 570bc979

/**
 * Supabase implementation of the UserDataProvider interface
 */
export class SupabaseUserProvider implements IUserDataProvider {
  private supabase: SupabaseClient;
  private profileCallbacks: ((profile: UserProfile) => void)[] = [];
  
  /**
   * Create a new SupabaseUserProvider instance
   * 
   * @param supabaseUrl Supabase project URL
   * @param supabaseKey Supabase API key
   */
  constructor(supabaseUrl: string, supabaseKey: string) {
    this.supabase = createClient(supabaseUrl, supabaseKey);
    
    // Set up realtime subscription for profile changes
    // This would require setting up Supabase realtime subscriptions
  }
  
  /**
   * Get the profile of a user by ID
   * 
   * @param userId ID of the user to fetch
   * @returns User profile data or null if not found
   */
  async getUserProfile(userId: string): Promise<UserProfile | null> {
    const { data, error } = await this.supabase
      .from('profiles')
      .select('*')
      .eq('user_id', userId)
      .single();
    
    if (error || !data) {
      return null;
    }
    
    return this.mapDbProfileToUserProfile(data);
  }
  
  /**
   * Update a user's profile
   * 
   * @param userId ID of the user to update
   * @param profileData Updated profile data
   * @returns Result object with success status and updated profile or error
   */
  async updateUserProfile(userId: string, profileData: ProfileUpdatePayload): Promise<UserProfileResult> {
    try {
      const { data, error } = await this.supabase
        .from('profiles')
        .update({
          first_name: profileData.firstName,
          last_name: profileData.lastName,
          display_name: profileData.displayName,
          bio: profileData.bio,
          location: profileData.location,
          website: profileData.website,
          avatar_url: profileData.avatarUrl,
          updated_at: new Date().toISOString()
        })
        .eq('user_id', userId)
        .select()
        .single();
      
      if (error) {
        return {
          success: false,
          error: error.message
        };
      }
      
      const updatedProfile = this.mapDbProfileToUserProfile(data);
      
      // Notify subscribers
      this.notifyProfileChanged(updatedProfile);
      
      return {
        success: true,
        profile: updatedProfile
      };
    } catch (error: any) {
      return {
        success: false,
        error: error.message || 'An error occurred while updating profile'
      };
    }
  }
  
  /**
   * Get a user's preferences
   * 
   * @param userId ID of the user to fetch preferences for
   * @returns User preferences or default preferences if not set
   */
  async getUserPreferences(userId: string): Promise<UserPreferences> {
    const { data, error } = await this.supabase
      .from('user_preferences')
      .select('*')
      .eq('user_id', userId)
      .single();
    
    if (error || !data) {
      // Return default preferences if not found
      return {
        theme: 'light',
        language: 'en',
        notifications: {
          email: true,
          push: true,
          inApp: true
        },
        timezone: 'UTC',
        dateFormat: 'MM/DD/YYYY',
        timeFormat: '12h'
      };
    }
    
    return this.mapDbPreferencesToUserPreferences(data);
  }
  
  /**
   * Update a user's preferences
   * 
   * @param userId ID of the user to update preferences for
   * @param preferences Updated preferences data
   * @returns Result object with success status and updated preferences or error
   */
  async updateUserPreferences(userId: string, preferences: PreferencesUpdatePayload): Promise<{ success: boolean; preferences?: UserPreferences; error?: string }> {
    try {
      const { data, error } = await this.supabase
        .from('user_preferences')
        .upsert({
          user_id: userId,
          theme: preferences.theme,
          language: preferences.language,
          notifications: preferences.notifications,
          timezone: preferences.timezone,
          date_format: preferences.dateFormat,
          time_format: preferences.timeFormat,
          updated_at: new Date().toISOString()
        })
        .select()
        .single();
      
      if (error) {
        return {
          success: false,
          error: error.message
        };
      }
      
      return {
        success: true,
        preferences: this.mapDbPreferencesToUserPreferences(data)
      };
    } catch (error: any) {
      return {
        success: false,
        error: error.message || 'An error occurred while updating preferences'
      };
    }
  }
  
  /**
   * Upload a profile picture for a user
   * 
   * @param userId ID of the user
   * @param imageData Image data as a File or Blob
   * @returns Result object with success status and image URL or error
   */
  async uploadProfilePicture(userId: string, imageData: Blob): Promise<{ success: boolean; imageUrl?: string; error?: string }> {
    try {
      const fileName = `avatar-${userId}-${Date.now()}`;
      
      // Upload the image to Supabase Storage
      const { data, error } = await this.supabase
        .storage
        .from('avatars')
        .upload(fileName, imageData, {
          cacheControl: '3600',
          upsert: true
        });
      
      if (error) {
        return {
          success: false,
          error: error.message
        };
      }
      
      // Get the public URL for the uploaded image
      const { data: { publicUrl } } = this.supabase
        .storage
        .from('avatars')
        .getPublicUrl(data.path);
      
      // Update the user's profile with the new avatar URL
      await this.updateUserProfile(userId, { avatarUrl: publicUrl });
      
      return {
        success: true,
        imageUrl: publicUrl
      };
    } catch (error: any) {
      return {
        success: false,
        error: error.message || 'An error occurred while uploading profile picture'
      };
    }
  }
  
  /**
   * Delete a user's profile picture
   * 
   * @param userId ID of the user
   * @returns Result object with success status or error
   */
  async deleteProfilePicture(userId: string): Promise<{ success: boolean; error?: string }> {
    try {
      // Get the current profile to find the avatar filename
      const profile = await this.getUserProfile(userId);
      
      if (!profile || !profile.avatarUrl) {
        return {
          success: false,
          error: 'No profile picture found'
        };
      }
      
      // Extract the filename from the URL
      const urlParts = profile.avatarUrl.split('/');
      const fileName = urlParts[urlParts.length - 1];
      
      // Delete the file from Supabase Storage
      const { error } = await this.supabase
        .storage
        .from('avatars')
        .remove([fileName]);
      
      if (error) {
        return {
          success: false,
          error: error.message
        };
      }
      
      // Update the user's profile to remove the avatar URL
      await this.updateUserProfile(userId, { avatarUrl: null });
      
      return {
        success: true
      };
    } catch (error: any) {
      return {
        success: false,
        error: error.message || 'An error occurred while deleting profile picture'
      };
    }
  }
  
  /**
   * Update a user's profile visibility settings
   * 
   * @param userId ID of the user
   * @param visibility Profile visibility settings
   * @returns Result object with success status and updated visibility settings or error
   */
  async updateProfileVisibility(userId: string, visibility: ProfileVisibility): Promise<{ success: boolean; visibility?: ProfileVisibility; error?: string }> {
    try {
      const { data, error } = await this.supabase
        .from('profile_visibility')
        .upsert({
          user_id: userId,
          email_visible: visibility.emailVisible,
          name_visible: visibility.nameVisible,
          bio_visible: visibility.bioVisible,
          location_visible: visibility.locationVisible,
          website_visible: visibility.websiteVisible,
          updated_at: new Date().toISOString()
        })
        .select()
        .single();
      
      if (error) {
        return {
          success: false,
          error: error.message
        };
      }
      
      return {
        success: true,
        visibility: {
          emailVisible: data.email_visible,
          nameVisible: data.name_visible,
          bioVisible: data.bio_visible,
          locationVisible: data.location_visible,
          websiteVisible: data.website_visible
        }
      };
    } catch (error: any) {
      return {
        success: false,
        error: error.message || 'An error occurred while updating profile visibility'
      };
    }
  }
  
  /**
   * Search for users based on search parameters
   * 
   * @param params Search parameters
   * @returns Search results with pagination
   */
  async searchUsers(params: UserSearchParams): Promise<UserSearchResult> {
    try {
      let query = this.supabase
        .from('profiles')
        .select('*', { count: 'exact' });
      
      // Apply search filters
      if (params.query) {
        query = query.or(`first_name.ilike.%${params.query}%,last_name.ilike.%${params.query}%,display_name.ilike.%${params.query}%,email.ilike.%${params.query}%`);
      }
      
      if (params.filters) {
        if (params.filters.location) {
          query = query.ilike('location', `%${params.filters.location}%`);
        }
        
        if (params.filters.isActive !== undefined) {
          query = query.eq('is_active', params.filters.isActive);
        }
      }
      
      // Apply pagination
      const from = params.page * params.pageSize;
      const to = from + params.pageSize - 1;
      
      query = query.range(from, to);
      
      // Apply sorting
      if (params.sortBy) {
        const direction = params.sortDirection === 'desc' ? 'desc' : 'asc';
        query = query.order(params.sortBy, { ascending: direction === 'asc' });
      } else {
        query = query.order('created_at', { ascending: false });
      }
      
      const { data, error, count } = await query;
      
      if (error) {
        throw new Error(error.message);
      }
      
      const totalCount = count || 0;
      const totalPages = Math.ceil(totalCount / params.pageSize);
      
      const users = data.map(this.mapDbProfileToUserProfile);
      
      return {
        users,
        pagination: {
          page: params.page,
          pageSize: params.pageSize,
          totalCount,
          totalPages
        }
      };
    } catch (error: any) {
      return {
        users: [],
        pagination: {
          page: params.page,
          pageSize: params.pageSize,
          totalCount: 0,
          totalPages: 0
        },
        error: error.message || 'An error occurred while searching users'
      };
    }
  }
  
  /**
   * Deactivate a user account
   * 
   * @param userId ID of the user to deactivate
   * @param reason Optional reason for deactivation
   * @returns Result object with success status or error
   */
  async deactivateUser(userId: string, reason?: string): Promise<{ success: boolean; error?: string }> {
    try {
      const { error } = await this.supabase
        .from('profiles')
        .update({
          is_active: false,
          deactivation_reason: reason,
          deactivated_at: new Date().toISOString(),
          updated_at: new Date().toISOString()
        })
        .eq('user_id', userId);
      
      if (error) {
        return {
          success: false,
          error: error.message
        };
      }
      
      return {
        success: true
      };
    } catch (error: any) {
      return {
        success: false,
        error: error.message || 'An error occurred while deactivating user'
      };
    }
  }
  
  /**
   * Reactivate a previously deactivated user account
   * 
   * @param userId ID of the user to reactivate
   * @returns Result object with success status or error
   */
  async reactivateUser(userId: string): Promise<{ success: boolean; error?: string }> {
    try {
      const { error } = await this.supabase
        .from('profiles')
        .update({
          is_active: true,
          deactivation_reason: null,
          deactivated_at: null,
          updated_at: new Date().toISOString()
        })
        .eq('user_id', userId);
      
      if (error) {
        return {
          success: false,
          error: error.message
        };
      }
      
      return {
        success: true
      };
    } catch (error: any) {
      return {
        success: false,
        error: error.message || 'An error occurred while reactivating user'
      };
    }
  }
  
  /**
   * Convert a user's account type (e.g., from private to corporate)
   * 
   * @param userId ID of the user
   * @param newType New account type
   * @param additionalData Additional data required for the new account type
   * @returns Result object with success status and updated profile or error
   */
  async convertUserType(userId: string, newType: string, additionalData?: Record<string, any>): Promise<UserProfileResult> {
    try {
      const { data, error } = await this.supabase
        .from('profiles')
        .update({
          account_type: newType,
          account_data: additionalData,
          updated_at: new Date().toISOString()
        })
        .eq('user_id', userId)
        .select()
        .single();
      
      if (error) {
        return {
          success: false,
          error: error.message
        };
      }
      
      const updatedProfile = this.mapDbProfileToUserProfile(data);
      
      // Notify subscribers
      this.notifyProfileChanged(updatedProfile);
      
      return {
        success: true,
        profile: updatedProfile
      };
    } catch (error: any) {
      return {
        success: false,
        error: error.message || 'An error occurred while converting user type'
      };
    }
  }
  
  /**
   * Subscribe to user profile changes
   * 
   * @param callback Function to call when a user profile changes
   * @returns Unsubscribe function
   */
  onUserProfileChanged(callback: (profile: UserProfile) => void): () => void {
    this.profileCallbacks.push(callback);
    
    // Return unsubscribe function
    return () => {
      const index = this.profileCallbacks.indexOf(callback);
      if (index !== -1) {
        this.profileCallbacks.splice(index, 1);
      }
    };
  }
  
  /**
   * Notify all profile change callbacks
   * 
   * @param profile Updated user profile
   */
  private notifyProfileChanged(profile: UserProfile): void {
    for (const callback of this.profileCallbacks) {
      callback(profile);
    }
  }
  
  /**
   * Map a database profile record to a UserProfile model
   * 
   * @param dbProfile Database profile record
   * @returns UserProfile model
   */
  private mapDbProfileToUserProfile(dbProfile: any): UserProfile {
    return {
      userId: dbProfile.user_id,
      email: dbProfile.email,
      firstName: dbProfile.first_name,
      lastName: dbProfile.last_name,
      displayName: dbProfile.display_name,
      bio: dbProfile.bio,
      location: dbProfile.location,
      website: dbProfile.website,
      avatarUrl: dbProfile.avatar_url,
      isActive: dbProfile.is_active,
      accountType: dbProfile.account_type,
      accountData: dbProfile.account_data,
      createdAt: new Date(dbProfile.created_at),
      updatedAt: new Date(dbProfile.updated_at),
      deactivatedAt: dbProfile.deactivated_at ? new Date(dbProfile.deactivated_at) : null,
      deactivationReason: dbProfile.deactivation_reason
    };
  }
  
  /**
   * Map a database preferences record to a UserPreferences model
   * 
   * @param dbPreferences Database preferences record
   * @returns UserPreferences model
   */
  private mapDbPreferencesToUserPreferences(dbPreferences: any): UserPreferences {
    return {
      theme: dbPreferences.theme,
      language: dbPreferences.language,
      notifications: dbPreferences.notifications,
      timezone: dbPreferences.timezone,
      dateFormat: dbPreferences.date_format,
      timeFormat: dbPreferences.time_format
    };
  }
}<|MERGE_RESOLUTION|>--- conflicted
+++ resolved
@@ -16,11 +16,9 @@
   UserSearchResult,
   ProfileVisibility
 } from '../../core/user/models';
-<<<<<<< HEAD
+
 import type { IUserDataProvider } from '@/core/user/IUserDataProvider';
-=======
-import { IUserDataProvider } from '../../core/user/IUserDataProvider';
->>>>>>> 570bc979
+
 
 /**
  * Supabase implementation of the UserDataProvider interface
