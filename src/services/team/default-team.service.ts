/**
 * Default Team Service Implementation
 * 
 * This file implements the TeamService interface defined in the core layer.
 * It provides the default implementation for team management operations.
 */

import {
  TeamService
} from '@/core/team/interfaces';
import { 
  Team, 
  TeamMember, 
  TeamInvitation, 
  TeamCreatePayload, 
  TeamUpdatePayload,
  TeamMemberUpdatePayload,
  TeamInvitationPayload,
  TeamResult,
  TeamMemberResult,
  TeamInvitationResult,
  TeamSearchParams,
  TeamSearchResult,
  InvitationStatus,
  TeamVisibility
} from '@/core/team/models';
import { TeamEventType } from '@/core/team/events';
<<<<<<< HEAD
import type { AxiosInstance } from 'axios';
import type { TeamDataProvider } from '@/adapters/team/interfaces';
=======
import { translateError } from '@/lib/utils/error';
import { TypedEventEmitter } from '@/lib/utils/typed-event-emitter';
>>>>>>> 192486ff

/**
 * Default implementation of the TeamService interface
 */
export class DefaultTeamService
  extends TypedEventEmitter<TeamEventType>
  implements TeamService
{
  
  /**
   * Constructor for DefaultTeamService
   * 
   * @param apiClient - The API client for making HTTP requests
   * @param teamDataProvider - The data provider for team operations
   */
  constructor(
<<<<<<< HEAD
    private apiClient: AxiosInstance,
    private teamDataProvider: TeamDataProvider
  ) {}
=======
    private apiClient: any, // This would be replaced with a proper API client interface
    private teamDataProvider: any // This would be replaced with a proper team data provider interface
  ) {
    super();
  }
>>>>>>> 192486ff

  /**
   * Emit a team event
   * 
   * @param event - The event to emit
   */
  private emitEvent(event: TeamEventType): void {
    this.emit(event);
  }

  /**
   * Create a new team
   * 
   * @param ownerId - ID of the user creating the team (will be the owner)
   * @param teamData - Team creation data including name, description, etc.
   * @returns Result object with success status and created team or error
   */
  async createTeam(ownerId: string, teamData: TeamCreatePayload): Promise<TeamResult> {
    try {
      const response = await this.apiClient.post('/api/teams', {
        ...teamData,
        ownerId
      });
      
      const team = response.data.team;
      
      // Emit team created event
      this.emitEvent({
        type: 'team_created',
        timestamp: Date.now(),
        team,
        createdBy: ownerId
      });
      
      return {
        success: true,
        team
      };
    } catch (error: any) {
      const errorMessage = translateError(error, { defaultMessage: 'Failed to create team' });
      return {
        success: false,
        error: errorMessage
      };
    }
  }
  
  /**
   * Get a team by ID
   * 
   * @param teamId - ID of the team to fetch
   * @returns Team data or null if not found
   */
  async getTeam(teamId: string): Promise<Team | null> {
    try {
      const response = await this.apiClient.get(`/api/teams/${teamId}`);
      return response.data.team;
    } catch (error) {
      console.error('Error fetching team:', error);
      return null;
    }
  }
  
  /**
   * Update a team's information
   * 
   * @param teamId - ID of the team to update
   * @param teamData - Updated team data
   * @returns Result object with success status and updated team or error
   */
  async updateTeam(teamId: string, teamData: TeamUpdatePayload): Promise<TeamResult> {
    try {
      const response = await this.apiClient.put(`/api/teams/${teamId}`, teamData);
      
      const team = response.data.team;
      
      // Emit team updated event
      this.emitEvent({
        type: 'team_updated',
        timestamp: Date.now(),
        teamId,
        team,
        updatedBy: team.ownerId, // Assuming the owner is making the update
        updatedFields: Object.keys(teamData)
      });
      
      // If visibility was updated, emit a specific event for that
      if (teamData.visibility) {
        const previousTeam = await this.getTeam(teamId);
        if (previousTeam && previousTeam.visibility !== teamData.visibility) {
          this.emitEvent({
            type: 'team_visibility_changed',
            timestamp: Date.now(),
            teamId,
            previousVisibility: previousTeam.visibility,
            newVisibility: teamData.visibility,
            changedBy: team.ownerId // Assuming the owner is making the update
          });
        }
      }
      
      return {
        success: true,
        team
      };
    } catch (error: any) {
      const errorMessage = translateError(error, { defaultMessage: 'Failed to update team' });
      return {
        success: false,
        error: errorMessage
      };
    }
  }
  
  /**
   * Delete a team
   * 
   * @param teamId - ID of the team to delete
   * @returns Result object with success status or error
   */
  async deleteTeam(teamId: string): Promise<{ success: boolean; error?: string }> {
    try {
      // Get the team before deleting to know who the owner is
      const team = await this.getTeam(teamId);
      if (!team) {
        return {
          success: false,
          error: 'Team not found'
        };
      }
      
      await this.apiClient.delete(`/api/teams/${teamId}`);
      
      // Emit team deleted event
      this.emitEvent({
        type: 'team_deleted',
        timestamp: Date.now(),
        teamId,
        deletedBy: team.ownerId // Assuming the owner is deleting the team
      });
      
      return { success: true };
    } catch (error: any) {
      const errorMessage = error.response?.data?.error || 'Failed to delete team';
      return {
        success: false,
        error: errorMessage
      };
    }
  }
  
  /**
   * Get all teams that a user belongs to
   * 
   * @param userId - ID of the user
   * @returns Array of teams the user belongs to
   */
  async getUserTeams(userId: string): Promise<Team[]> {
    try {
      const response = await this.apiClient.get(`/api/users/${userId}/teams`);
      return response.data.teams;
    } catch (error) {
      console.error('Error fetching user teams:', error);
      return [];
    }
  }
  
  /**
   * Get all members of a team
   * 
   * @param teamId - ID of the team
   * @returns Array of team members
   */
  async getTeamMembers(teamId: string): Promise<TeamMember[]> {
    try {
      const response = await this.apiClient.get(`/api/teams/${teamId}/members`);
      return response.data.members;
    } catch (error) {
      console.error('Error fetching team members:', error);
      return [];
    }
  }
  
  /**
   * Add a user to a team
   * 
   * @param teamId - ID of the team
   * @param userId - ID of the user to add
   * @param role - Role to assign to the user
   * @returns Result object with success status and team member data or error
   */
  async addTeamMember(teamId: string, userId: string, role: string): Promise<TeamMemberResult> {
    try {
      const response = await this.apiClient.post(`/api/teams/${teamId}/members`, {
        userId,
        role
      });
      
      const member = response.data.member;
      
      // Get the team to know who the owner is
      const team = await this.getTeam(teamId);
      
      // Emit team member added event
      this.emitEvent({
        type: 'team_member_added',
        timestamp: Date.now(),
        teamId,
        member,
        addedBy: team?.ownerId || userId // If we can't get the team, assume the user added themselves
      });
      
      return {
        success: true,
        member
      };
    } catch (error: any) {
      const errorMessage = error.response?.data?.error || 'Failed to add team member';
      return {
        success: false,
        error: errorMessage
      };
    }
  }
  
  /**
   * Update a team member's role
   * 
   * @param teamId - ID of the team
   * @param userId - ID of the user to update
   * @param updateData - Updated member data including role
   * @returns Result object with success status and updated team member data or error
   */
  async updateTeamMember(teamId: string, userId: string, updateData: TeamMemberUpdatePayload): Promise<TeamMemberResult> {
    try {
      // Get the current member to know their previous role
      const members = await this.getTeamMembers(teamId);
      const currentMember = members.find(m => m.userId === userId);
      
      if (!currentMember) {
        return {
          success: false,
          error: 'Team member not found'
        };
      }
      
      const previousRole = currentMember.role;
      
      const response = await this.apiClient.put(`/api/teams/${teamId}/members/${userId}`, updateData);
      
      const member = response.data.member;
      
      // Get the team to know who the owner is
      const team = await this.getTeam(teamId);
      
      // If the role was changed, emit a specific event for that
      if (updateData.role && updateData.role !== previousRole) {
        this.emitEvent({
          type: 'team_member_role_changed',
          timestamp: Date.now(),
          teamId,
          userId,
          previousRole,
          newRole: updateData.role,
          changedBy: team?.ownerId || userId // If we can't get the team, assume the user changed their own role
        });
      }
      
      return {
        success: true,
        member
      };
    } catch (error: any) {
      const errorMessage = translateError(error, { defaultMessage: 'Failed to update team member' });
      return {
        success: false,
        error: errorMessage
      };
    }
  }
  
  /**
   * Remove a user from a team
   * 
   * @param teamId - ID of the team
   * @param userId - ID of the user to remove
   * @returns Result object with success status or error
   */
  async removeTeamMember(teamId: string, userId: string): Promise<{ success: boolean; error?: string }> {
    try {
      // Get the team to know who the owner is
      const team = await this.getTeam(teamId);
      
      await this.apiClient.delete(`/api/teams/${teamId}/members/${userId}`);
      
      // Emit team member removed event
      this.emitEvent({
        type: 'team_member_removed',
        timestamp: Date.now(),
        teamId,
        userId,
        removedBy: team?.ownerId || userId // If we can't get the team, assume the user removed themselves
      });
      
      return { success: true };
    } catch (error: any) {
      const errorMessage = translateError(error, { defaultMessage: 'Failed to remove team member' });
      return {
        success: false,
        error: errorMessage
      };
    }
  }
  
  /**
   * Transfer team ownership to another user
   * 
   * @param teamId - ID of the team
   * @param newOwnerId - ID of the user to transfer ownership to
   * @returns Result object with success status and updated team or error
   */
  async transferOwnership(teamId: string, newOwnerId: string): Promise<TeamResult> {
    try {
      // Get the team to know who the current owner is
      const team = await this.getTeam(teamId);
      
      if (!team) {
        return {
          success: false,
          error: 'Team not found'
        };
      }
      
      const previousOwnerId = team.ownerId;
      
      const response = await this.apiClient.post(`/api/teams/${teamId}/transfer-ownership`, {
        newOwnerId
      });
      
      const updatedTeam = response.data.team;
      
      // Emit team ownership transferred event
      this.emitEvent({
        type: 'team_ownership_transferred',
        timestamp: Date.now(),
        teamId,
        previousOwnerId,
        newOwnerId,
        initiatedBy: previousOwnerId // Assuming the current owner is initiating the transfer
      });
      
      return {
        success: true,
        team: updatedTeam
      };
    } catch (error: any) {
      const errorMessage = error.response?.data?.error || 'Failed to transfer team ownership';
      return {
        success: false,
        error: errorMessage
      };
    }
  }
  
  /**
   * Invite a user to join a team
   * 
   * @param teamId - ID of the team
   * @param invitationData - Invitation data including email and role
   * @returns Result object with success status and invitation data or error
   */
  async inviteToTeam(teamId: string, invitationData: TeamInvitationPayload): Promise<TeamInvitationResult> {
    try {
      // Get the team to know who the owner is
      const team = await this.getTeam(teamId);
      
      if (!team) {
        return {
          success: false,
          error: 'Team not found'
        };
      }
      
      const response = await this.apiClient.post(`/api/teams/${teamId}/invitations`, invitationData);
      
      const invitation = response.data.invitation;
      
      // Emit team invitation created event
      this.emitEvent({
        type: 'team_invitation_created',
        timestamp: Date.now(),
        invitation,
        invitedBy: team.ownerId // Assuming the owner is sending the invitation
      });
      
      return {
        success: true,
        invitation
      };
    } catch (error: any) {
      const errorMessage = error.response?.data?.error || 'Failed to invite user to team';
      return {
        success: false,
        error: errorMessage
      };
    }
  }
  
  /**
   * Get all pending invitations for a team
   * 
   * @param teamId - ID of the team
   * @returns Array of pending invitations
   */
  async getTeamInvitations(teamId: string): Promise<TeamInvitation[]> {
    try {
      const response = await this.apiClient.get(`/api/teams/${teamId}/invitations`);
      return response.data.invitations;
    } catch (error) {
      console.error('Error fetching team invitations:', error);
      return [];
    }
  }
  
  /**
   * Get all invitations for a user (by email)
   * 
   * @param email - Email of the user
   * @returns Array of invitations for the user
   */
  async getUserInvitations(email: string): Promise<TeamInvitation[]> {
    try {
      const response = await this.apiClient.get(`/api/users/invitations?email=${encodeURIComponent(email)}`);
      return response.data.invitations;
    } catch (error) {
      console.error('Error fetching user invitations:', error);
      return [];
    }
  }
  
  /**
   * Accept a team invitation
   * 
   * @param invitationId - ID of the invitation to accept
   * @param userId - ID of the user accepting the invitation
   * @returns Result object with success status and team member data or error
   */
  async acceptInvitation(invitationId: string, userId: string): Promise<TeamMemberResult> {
    try {
      // Get the invitation to know the team and role
      const response = await this.apiClient.get(`/api/invitations/${invitationId}`);
      const invitation = response.data.invitation;
      
      if (!invitation) {
        return {
          success: false,
          error: 'Invitation not found'
        };
      }
      
      const acceptResponse = await this.apiClient.post(`/api/invitations/${invitationId}/accept`, {
        userId
      });
      
      const member = acceptResponse.data.member;
      
      // Emit team invitation accepted event
      this.emitEvent({
        type: 'team_invitation_accepted',
        timestamp: Date.now(),
        invitationId,
        teamId: invitation.teamId,
        userId,
        role: invitation.role
      });
      
      return {
        success: true,
        member
      };
    } catch (error: any) {
      const errorMessage = error.response?.data?.error || 'Failed to accept invitation';
      return {
        success: false,
        error: errorMessage
      };
    }
  }
  
  /**
   * Decline a team invitation
   * 
   * @param invitationId - ID of the invitation to decline
   * @returns Result object with success status or error
   */
  async declineInvitation(invitationId: string): Promise<{ success: boolean; error?: string }> {
    try {
      // Get the invitation to know the team and email
      const response = await this.apiClient.get(`/api/invitations/${invitationId}`);
      const invitation = response.data.invitation;
      
      if (!invitation) {
        return {
          success: false,
          error: 'Invitation not found'
        };
      }
      
      await this.apiClient.post(`/api/invitations/${invitationId}/decline`);
      
      // Emit team invitation declined event
      this.emitEvent({
        type: 'team_invitation_declined',
        timestamp: Date.now(),
        invitationId,
        teamId: invitation.teamId,
        email: invitation.email
      });
      
      return { success: true };
    } catch (error: any) {
      const errorMessage = error.response?.data?.error || 'Failed to decline invitation';
      return {
        success: false,
        error: errorMessage
      };
    }
  }
  
  /**
   * Cancel a pending invitation
   * 
   * @param invitationId - ID of the invitation to cancel
   * @returns Result object with success status or error
   */
  async cancelInvitation(invitationId: string): Promise<{ success: boolean; error?: string }> {
    try {
      // Get the invitation to know the team and email
      const response = await this.apiClient.get(`/api/invitations/${invitationId}`);
      const invitation = response.data.invitation;
      
      if (!invitation) {
        return {
          success: false,
          error: 'Invitation not found'
        };
      }
      
      // Get the team to know who the owner is
      const team = await this.getTeam(invitation.teamId);
      
      await this.apiClient.delete(`/api/invitations/${invitationId}`);
      
      // Emit team invitation cancelled event
      this.emitEvent({
        type: 'team_invitation_cancelled',
        timestamp: Date.now(),
        invitationId,
        teamId: invitation.teamId,
        email: invitation.email,
        cancelledBy: team?.ownerId || invitation.invitedBy // If we can't get the team, use the invitedBy field
      });
      
      return { success: true };
    } catch (error: any) {
      const errorMessage = error.response?.data?.error || 'Failed to cancel invitation';
      return {
        success: false,
        error: errorMessage
      };
    }
  }
  
  /**
   * Search for teams based on search parameters
   * 
   * @param params - Search parameters
   * @returns Search results with pagination
   */
  async searchTeams(params: TeamSearchParams): Promise<TeamSearchResult> {
    try {
      // Build query parameters
      const queryParams = new URLSearchParams();
      Object.entries(params).forEach(([key, value]) => {
        if (value !== undefined) {
          queryParams.append(key, String(value));
        }
      });
      
      const response = await this.apiClient.get(`/api/teams/search?${queryParams.toString()}`);
      return response.data;
    } catch (error: any) {
      // Return empty result on error
      return {
        teams: [],
        total: 0,
        page: params.page || 1,
        limit: params.limit || 10,
        totalPages: 0
      };
    }
  }
  
  /**
   * Check if a user is a member of a team
   * 
   * @param teamId - ID of the team
   * @param userId - ID of the user
   * @returns True if the user is a member of the team, false otherwise
   */
  async isTeamMember(teamId: string, userId: string): Promise<boolean> {
    try {
      const members = await this.getTeamMembers(teamId);
      return members.some(member => member.userId === userId && member.isActive);
    } catch (error) {
      console.error('Error checking team membership:', error);
      return false;
    }
  }
  
  /**
   * Check if a user has a specific role in a team
   * 
   * @param teamId - ID of the team
   * @param userId - ID of the user
   * @param role - Role to check for
   * @returns True if the user has the specified role, false otherwise
   */
  async hasTeamRole(teamId: string, userId: string, role: string): Promise<boolean> {
    try {
      const members = await this.getTeamMembers(teamId);
      return members.some(member => 
        member.userId === userId && 
        member.role === role && 
        member.isActive
      );
    } catch (error) {
      console.error('Error checking team role:', error);
      return false;
    }
  }
  
  /**
   * Subscribe to team changes
   * 
   * @param callback - Function to call when a team changes
   * @returns Unsubscribe function
   */
  onTeamChanged(callback: (team: Team) => void): () => void {
    return this.on(event => {
      if (event.type === 'team_created' || event.type === 'team_updated') {
        callback(event.team);
      }
    });
  }
  
  /**
   * Subscribe to team membership changes
   * 
   * @param callback - Function to call when team membership changes
   * @returns Unsubscribe function
   */
  onTeamMembershipChanged(callback: (teamId: string, members: TeamMember[]) => void): () => void {
    return this.on(async event => {
      if (
        event.type === 'team_member_added' ||
        event.type === 'team_member_role_changed' ||
        event.type === 'team_member_removed'
      ) {
        const members = await this.getTeamMembers(event.teamId);
        callback(event.teamId, members);
      }
    });
  }
}<|MERGE_RESOLUTION|>--- conflicted
+++ resolved
@@ -25,13 +25,10 @@
   TeamVisibility
 } from '@/core/team/models';
 import { TeamEventType } from '@/core/team/events';
-<<<<<<< HEAD
 import type { AxiosInstance } from 'axios';
 import type { TeamDataProvider } from '@/adapters/team/interfaces';
-=======
 import { translateError } from '@/lib/utils/error';
 import { TypedEventEmitter } from '@/lib/utils/typed-event-emitter';
->>>>>>> 192486ff
 
 /**
  * Default implementation of the TeamService interface
@@ -48,17 +45,11 @@
    * @param teamDataProvider - The data provider for team operations
    */
   constructor(
-<<<<<<< HEAD
     private apiClient: AxiosInstance,
     private teamDataProvider: TeamDataProvider
-  ) {}
-=======
-    private apiClient: any, // This would be replaced with a proper API client interface
-    private teamDataProvider: any // This would be replaced with a proper team data provider interface
   ) {
     super();
   }
->>>>>>> 192486ff
 
   /**
    * Emit a team event
