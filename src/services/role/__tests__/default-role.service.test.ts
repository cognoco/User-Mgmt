import { describe, it, expect, beforeEach } from 'vitest';
import { DefaultRoleService, type RoleRecord } from '../default-role.service';

describe('DefaultRoleService', () => {
  let service: DefaultRoleService;
  let roles: Record<string, RoleRecord>;

  beforeEach(() => {
    service = new DefaultRoleService();
    roles = {
      A: { id: 'A', permissionIds: ['p1', 'p2'] },
      B: { id: 'B', permissionIds: ['p3'], parentRoleId: 'A' },
      C: { id: 'C', permissionIds: ['p4'], parentRoleId: 'B' }
    };
    Object.values(roles).forEach(r => service.addRole(r));
  });

  it('returns ancestor roles in order', () => {
    const ancestors = service.getAncestorRoles('C').map(r => r.id);
    expect(ancestors).toEqual(['B', 'A']);
  });

  it('returns descendant roles', () => {
    const desc = service.getDescendantRoles('A').map(r => r.id);
    expect(desc.sort()).toEqual(['B', 'C']);
  });

  it('calculates effective permissions with inheritance', () => {
    const perms = service.getEffectivePermissions('C');
    expect(perms.sort()).toEqual(['p1', 'p2', 'p3', 'p4']);
  });

  it('detects circular references when setting parent', () => {
    expect(() => service.setParentRole('A', 'C')).toThrow('Circular role hierarchy');
  });

  it('setParentRole ignores unknown role', () => {
    service.setParentRole('X', 'A');
    expect(service.getAncestorRoles('X')).toEqual([]);
  });

  it('returns empty lists for missing relations', () => {
    expect(service.getAncestorRoles('A')).toEqual([]);
    expect(service.getDescendantRoles('C')).toEqual([]);
  });

  it('returns empty permissions for unknown role', () => {
    expect(service.getEffectivePermissions('missing')).toEqual([]);
  });

  it('handles missing parent gracefully', () => {
    service.setParentRole('B', 'X');
    expect(service.getAncestorRoles('B')).toEqual([]);
  });

  it('uses cache on subsequent calls', () => {
    const first = service.getEffectivePermissions('C');
    service.setParentRole('A', null); // modify hierarchy after caching
    const second = service.getEffectivePermissions('C');
    expect(first).toEqual(second);
  });

<<<<<<< HEAD
  it('removes parent role relationship', () => {
    service.removeParentRole('B');
    expect(service.getAncestorRoles('B')).toEqual([]);
  });

  it('provides full hierarchy tree', () => {
    const tree = service.getRoleHierarchy();
    expect(tree[0].id).toBe('A');
    expect(tree[0].children[0].id).toBe('B');
    expect(tree[0].children[0].children[0].id).toBe('C');
=======
  it('validateHierarchy enforces depth limits', () => {
    service.addRole({ id: 'D', permissionIds: ['p5'], parentRoleId: 'C' });
    expect(() => service.validateHierarchy(3)).toThrow('Role hierarchy depth limit exceeded');
  });

  it('validateHierarchy detects circular references', () => {
    const map = (service as any).roles as Map<string, any>;
    map.get('A')!.parentRoleId = 'C';
    expect(() => service.validateHierarchy()).toThrow('Circular role hierarchy');
>>>>>>> f8159ace
  });
});<|MERGE_RESOLUTION|>--- conflicted
+++ resolved
@@ -60,27 +60,26 @@
     expect(first).toEqual(second);
   });
 
-<<<<<<< HEAD
-  it('removes parent role relationship', () => {
-    service.removeParentRole('B');
-    expect(service.getAncestorRoles('B')).toEqual([]);
-  });
+it('removes parent role relationship', () => {
+  service.removeParentRole('B');
+  expect(service.getAncestorRoles('B')).toEqual([]);
+});
 
-  it('provides full hierarchy tree', () => {
-    const tree = service.getRoleHierarchy();
-    expect(tree[0].id).toBe('A');
-    expect(tree[0].children[0].id).toBe('B');
-    expect(tree[0].children[0].children[0].id).toBe('C');
-=======
-  it('validateHierarchy enforces depth limits', () => {
-    service.addRole({ id: 'D', permissionIds: ['p5'], parentRoleId: 'C' });
-    expect(() => service.validateHierarchy(3)).toThrow('Role hierarchy depth limit exceeded');
-  });
+it('provides full hierarchy tree', () => {
+  const tree = service.getRoleHierarchy();
+  expect(tree[0].id).toBe('A');
+  expect(tree[0].children[0].id).toBe('B');
+  expect(tree[0].children[0].children[0].id).toBe('C');
+});
 
-  it('validateHierarchy detects circular references', () => {
-    const map = (service as any).roles as Map<string, any>;
-    map.get('A')!.parentRoleId = 'C';
-    expect(() => service.validateHierarchy()).toThrow('Circular role hierarchy');
->>>>>>> f8159ace
-  });
+it('validateHierarchy enforces depth limits', () => {
+  service.addRole({ id: 'D', permissionIds: ['p5'], parentRoleId: 'C' });
+  expect(() => service.validateHierarchy(3)).toThrow('Role hierarchy depth limit exceeded');
+});
+
+it('validateHierarchy detects circular references', () => {
+  const map = (service as any).roles as Map<string, any>;
+  map.get('A')!.parentRoleId = 'C';
+  expect(() => service.validateHierarchy()).toThrow('Circular role hierarchy');
+});
 });