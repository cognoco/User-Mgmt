/**
 * Default Permission Service Implementation
 * 
 * This file implements the PermissionService interface defined in the core layer.
 * It provides the default implementation for permission and role management operations.
 */

import {
  PermissionService
} from '@/core/permission/interfaces';
import { 
  Permission, 
  Role, 
  RoleEntity,
  RoleWithPermissions, 
  UserRole,
  PermissionAssignment,
  RoleCreationPayload,
  RoleUpdatePayload,
  DefaultRoleDefinitions
} from '@/core/permission/models';
import {
  PermissionEventTypes,
  PermissionEventHandler
} from '@/core/permission/events';
<<<<<<< HEAD
import type { AxiosInstance } from 'axios';
import type { PermissionDataProvider } from '@/adapters/permission/interfaces';
=======
import { translateError } from '@/lib/utils/error';
import { TypedEventEmitter } from '@/lib/utils/typed-event-emitter';
>>>>>>> 192486ff

/**
 * Default implementation of the PermissionService interface
 */
export class DefaultPermissionService
  extends TypedEventEmitter<PermissionEventTypes>
  implements PermissionService
{
  
  /**
   * Constructor for DefaultPermissionService
   * 
   * @param apiClient - The API client for making HTTP requests
   * @param permissionDataProvider - The data provider for permission operations
   */
  constructor(
<<<<<<< HEAD
    private apiClient: AxiosInstance,
    private permissionDataProvider: PermissionDataProvider
  ) {}
=======
    private apiClient: any, // This would be replaced with a proper API client interface
    private permissionDataProvider: any // This would be replaced with a proper permission data provider interface
  ) {
    super();
  }
>>>>>>> 192486ff
  
  /**
   * Emit a permission event
   * 
   * @param event - The event to emit
   */
  private emitEvent(event: PermissionEventTypes): void {
    this.emit(event);
  }
  
  /**
   * Check if a user has a specific permission
   * 
   * @param userId - The user ID to check permissions for
   * @param permission - The permission to check
   * @returns A boolean indicating if the user has the permission
   */
  async hasPermission(userId: string, permission: Permission): Promise<boolean> {
    try {
      // Get all roles assigned to the user
      const userRoles = await this.getUserRoles(userId);
      
      // For each role, check if it has the permission
      for (const userRole of userRoles) {
        const hasPermission = await this.roleHasPermission(userRole.roleId, permission);
        if (hasPermission) {
          return true;
        }
      }
      
      return false;
    } catch (error) {
      console.error('Error checking user permission:', error);
      return false;
    }
  }
  
  /**
   * Check if a user has a specific role
   * 
   * @param userId - The user ID to check roles for
   * @param role - The role to check
   * @returns A boolean indicating if the user has the role
   */
  async hasRole(userId: string, role: Role): Promise<boolean> {
    try {
      // Get all roles assigned to the user
      const userRoles = await this.getUserRoles(userId);
      
      // Get the role entity for the specified role
      const roles = await this.getAllRoles();
      const roleEntity = roles.find(r => r.name === role);
      
      if (!roleEntity) {
        return false;
      }
      
      // Check if the user has the role
      return userRoles.some(userRole => userRole.roleId === roleEntity.id);
    } catch (error) {
      console.error('Error checking user role:', error);
      return false;
    }
  }
  
  /**
   * Get all roles with their permissions
   * 
   * @returns An array of all roles with their permissions
   */
  async getAllRoles(): Promise<RoleWithPermissions[]> {
    try {
      const response = await this.apiClient.get('/api/roles');
      return response.data.roles;
    } catch (error) {
      console.error('Error getting all roles:', error);
      return [];
    }
  }
  
  /**
   * Get a specific role by ID
   * 
   * @param roleId - The ID of the role to get
   * @returns The role with its permissions, or null if not found
   */
  async getRoleById(roleId: string): Promise<RoleWithPermissions | null> {
    try {
      const response = await this.apiClient.get(`/api/roles/${roleId}`);
      return response.data.role;
    } catch (error) {
      console.error('Error getting role by ID:', error);
      return null;
    }
  }
  
  /**
   * Create a new role
   * 
   * @param roleData - The data for the new role
   * @returns The created role with its permissions
   */
  async createRole(roleData: RoleCreationPayload): Promise<RoleWithPermissions> {
    try {
      const response = await this.apiClient.post('/api/roles', roleData);
      const role = response.data.role;
      
      // Emit role created event
      this.emitEvent({
        type: 'ROLE_CREATED',
        timestamp: new Date(),
        role
      });
      
      return role;
    } catch (error) {
      console.error('Error creating role:', error);
      throw new Error('Failed to create role');
    }
  }
  
  /**
   * Update an existing role
   * 
   * @param roleId - The ID of the role to update
   * @param roleData - The updated data for the role
   * @returns The updated role with its permissions
   */
  async updateRole(roleId: string, roleData: RoleUpdatePayload): Promise<RoleWithPermissions> {
    try {
      // Get the previous role for the event
      const previousRole = await this.getRoleById(roleId);
      
      if (!previousRole) {
        throw new Error('Role not found');
      }
      
      const response = await this.apiClient.put(`/api/roles/${roleId}`, roleData);
      const role = response.data.role;
      
      // Emit role updated event
      this.emitEvent({
        type: 'ROLE_UPDATED',
        timestamp: new Date(),
        role,
        previousRole
      });
      
      return role;
    } catch (error) {
      console.error('Error updating role:', error);
      throw new Error('Failed to update role');
    }
  }
  
  /**
   * Delete a role
   * 
   * @param roleId - The ID of the role to delete
   * @returns A boolean indicating if the deletion was successful
   */
  async deleteRole(roleId: string): Promise<boolean> {
    try {
      await this.apiClient.delete(`/api/roles/${roleId}`);
      
      // Emit role deleted event
      this.emitEvent({
        type: 'ROLE_DELETED',
        timestamp: new Date(),
        roleId
      });
      
      return true;
    } catch (error) {
      console.error('Error deleting role:', error);
      return false;
    }
  }
  
  /**
   * Get all roles assigned to a user
   * 
   * @param userId - The ID of the user to get roles for
   * @returns An array of user role assignments
   */
  async getUserRoles(userId: string): Promise<UserRole[]> {
    try {
      const response = await this.apiClient.get(`/api/users/${userId}/roles`);
      return response.data.roles;
    } catch (error) {
      console.error('Error getting user roles:', error);
      return [];
    }
  }
  
  /**
   * Assign a role to a user
   * 
   * @param userId - The ID of the user to assign the role to
   * @param roleId - The ID of the role to assign
   * @param assignedBy - The ID of the user assigning the role
   * @param expiresAt - Optional expiration date for the role assignment
   * @returns The created user role assignment
   */
  async assignRoleToUser(
    userId: string, 
    roleId: string, 
    assignedBy: string, 
    expiresAt?: Date
  ): Promise<UserRole> {
    try {
      const response = await this.apiClient.post(`/api/users/${userId}/roles`, {
        roleId,
        assignedBy,
        expiresAt: expiresAt?.toISOString()
      });
      
      const userRole = response.data.userRole;
      
      // Emit role assigned event
      this.emitEvent({
        type: 'ROLE_ASSIGNED',
        timestamp: new Date(),
        userRole
      });
      
      return userRole;
    } catch (error) {
      console.error('Error assigning role to user:', error);
      throw new Error('Failed to assign role to user');
    }
  }
  
  /**
   * Remove a role from a user
   * 
   * @param userId - The ID of the user to remove the role from
   * @param roleId - The ID of the role to remove
   * @returns A boolean indicating if the removal was successful
   */
  async removeRoleFromUser(userId: string, roleId: string): Promise<boolean> {
    try {
      await this.apiClient.delete(`/api/users/${userId}/roles/${roleId}`);
      
      // Emit role removed event
      this.emitEvent({
        type: 'ROLE_REMOVED',
        timestamp: new Date(),
        userId,
        roleId
      });
      
      return true;
    } catch (error) {
      console.error('Error removing role from user:', error);
      return false;
    }
  }
  
  /**
   * Check if a role has a specific permission
   * 
   * @param roleId - The ID of the role to check
   * @param permission - The permission to check for
   * @returns A boolean indicating if the role has the permission
   */
  async roleHasPermission(roleId: string, permission: Permission): Promise<boolean> {
    try {
      const permissions = await this.getRolePermissions(roleId);
      return permissions.includes(permission);
    } catch (error) {
      console.error('Error checking role permission:', error);
      return false;
    }
  }
  
  /**
   * Add a permission to a role
   * 
   * @param roleId - The ID of the role to add the permission to
   * @param permission - The permission to add
   * @returns The updated permission assignment
   */
  async addPermissionToRole(roleId: string, permission: Permission): Promise<PermissionAssignment> {
    try {
      const response = await this.apiClient.post(`/api/roles/${roleId}/permissions`, {
        permission
      });
      
      const permissionAssignment = response.data.permissionAssignment;
      
      // Emit permission added event
      this.emitEvent({
        type: 'PERMISSION_ADDED',
        timestamp: new Date(),
        roleId,
        permission
      });
      
      return permissionAssignment;
    } catch (error) {
      console.error('Error adding permission to role:', error);
      throw new Error('Failed to add permission to role');
    }
  }
  
  /**
   * Remove a permission from a role
   * 
   * @param roleId - The ID of the role to remove the permission from
   * @param permission - The permission to remove
   * @returns A boolean indicating if the removal was successful
   */
  async removePermissionFromRole(roleId: string, permission: Permission): Promise<boolean> {
    try {
      await this.apiClient.delete(`/api/roles/${roleId}/permissions/${encodeURIComponent(permission)}`);
      
      // Emit permission removed event
      this.emitEvent({
        type: 'PERMISSION_REMOVED',
        timestamp: new Date(),
        roleId,
        permission
      });
      
      return true;
    } catch (error) {
      console.error('Error removing permission from role:', error);
      return false;
    }
  }
  
  /**
   * Get all permissions in the system
   * 
   * @returns An array of all available permissions
   */
  async getAllPermissions(): Promise<Permission[]> {
    try {
      const response = await this.apiClient.get('/api/permissions');
      return response.data.permissions;
    } catch (error) {
      console.error('Error getting all permissions:', error);
      return [];
    }
  }
  
  /**
   * Get all permissions assigned to a role
   * 
   * @param roleId - The ID of the role to get permissions for
   * @returns An array of permissions assigned to the role
   */
  async getRolePermissions(roleId: string): Promise<Permission[]> {
    try {
      const response = await this.apiClient.get(`/api/roles/${roleId}/permissions`);
      return response.data.permissions;
    } catch (error) {
      console.error('Error getting role permissions:', error);
      return [];
    }
  }
  
  /**
   * Sync role permissions with the database
   * This ensures the database matches the defined permissions
   * 
   * @returns A boolean indicating if the sync was successful
   */
  async syncRolePermissions(): Promise<boolean> {
    try {
      // Get all existing roles
      const existingRoles = await this.getAllRoles();
      
      // For each default role definition
      for (const [roleName, permissions] of Object.entries(DefaultRoleDefinitions)) {
        // Check if the role exists
        const existingRole = existingRoles.find(role => role.name === roleName);
        
        if (existingRole) {
          // Update existing role permissions
          const currentPermissions = await this.getRolePermissions(existingRole.id);
          
          // Add missing permissions
          for (const permission of permissions) {
            if (!currentPermissions.includes(permission)) {
              await this.addPermissionToRole(existingRole.id, permission);
            }
          }
          
          // Remove extra permissions
          for (const permission of currentPermissions) {
            if (!permissions.includes(permission)) {
              await this.removePermissionFromRole(existingRole.id, permission);
            }
          }
        } else {
          // Create new role with default permissions
          await this.createRole({
            name: roleName,
            description: `Default ${roleName} role`,
            permissions
          });
        }
      }
      
      // Get updated roles
      const updatedRoles = await this.getAllRoles();
      
      // Emit role permissions synced event
      this.emitEvent({
        type: 'ROLE_PERMISSIONS_SYNCED',
        timestamp: new Date(),
        roles: updatedRoles
      });
      
      return true;
    } catch (error) {
      console.error('Error syncing role permissions:', error);
      return false;
    }
  }
  
  /**
   * Subscribe to permission events
   * 
   * @param handler - Function to call when a permission event occurs
   * @returns Unsubscribe function
   */
  onPermissionEvent(handler: PermissionEventHandler): () => void {
    return this.on(handler);
  }
}<|MERGE_RESOLUTION|>--- conflicted
+++ resolved
@@ -23,13 +23,10 @@
   PermissionEventTypes,
   PermissionEventHandler
 } from '@/core/permission/events';
-<<<<<<< HEAD
 import type { AxiosInstance } from 'axios';
 import type { PermissionDataProvider } from '@/adapters/permission/interfaces';
-=======
 import { translateError } from '@/lib/utils/error';
 import { TypedEventEmitter } from '@/lib/utils/typed-event-emitter';
->>>>>>> 192486ff
 
 /**
  * Default implementation of the PermissionService interface
@@ -46,17 +43,11 @@
    * @param permissionDataProvider - The data provider for permission operations
    */
   constructor(
-<<<<<<< HEAD
-    private apiClient: AxiosInstance,
-    private permissionDataProvider: PermissionDataProvider
-  ) {}
-=======
-    private apiClient: any, // This would be replaced with a proper API client interface
-    private permissionDataProvider: any // This would be replaced with a proper permission data provider interface
-  ) {
-    super();
-  }
->>>>>>> 192486ff
+  private apiClient: AxiosInstance,
+  private permissionDataProvider: PermissionDataProvider
+) {
+  super();
+}
   
   /**
    * Emit a permission event
