/**
 * Default Authentication Service Implementation
 *
 * This file implements the AuthService interface defined in the core layer.
 * It provides the default implementation for authentication operations.
 */

import { AuthService, AuthState } from "@/core/auth/interfaces";
import type { IAuthDataProvider } from "@/core/auth/IAuthDataProvider";
import {
<<<<<<< HEAD
  AuthResult,
  LoginPayload,
  MFASetupResponse,
  MFAVerifyResponse,
  RegistrationPayload,
  User,
} from "@/core/auth/models";
import { AuthEventHandler, AuthEventTypes } from "@/core/auth/events";
import { translateError } from "@/lib/utils/error";
import { TypedEventEmitter } from "@/lib/utils/typed-event-emitter";
=======
  AuthService,
  AuthState
} from '@/core/auth/interfaces';
import type { IAuthDataProvider } from '@/core/auth/IAuthDataProvider';
import { 
  AuthResult, 
  LoginPayload, 
  MFASetupResponse, 
  MFAVerifyResponse, 
  RegistrationPayload, 
  User 
} from '@/core/auth/models';
import { AuthEventHandler, AuthEventTypes } from '@/core/auth/events';
import { translateError } from '@/lib/utils/error';
import { TypedEventEmitter } from '@/lib/utils/typed-event-emitter';
import type { AuthStorage } from './auth-storage';
import { BrowserAuthStorage } from './auth-storage';
>>>>>>> fb16b1d3

/**
 * Default implementation of the AuthService interface
 */
export class DefaultAuthService
  extends TypedEventEmitter<AuthEventTypes>
  implements AuthService
{
  private user: User | null = null;
  private token: string | null = null;
  private isLoading = false;
  private error: string | null = null;
  private successMessage: string | null = null;
  private mfaEnabled = false;

  // Session management
  private sessionCheckTimer: NodeJS.Timeout | null = null;
  private tokenRefreshTimer: NodeJS.Timeout | null = null;
  private readonly TOKEN_REFRESH_THRESHOLD = 5 * 60 * 1000; // 5 minutes
  private readonly SESSION_TIMEOUT = 30 * 60 * 1000; // 30 minutes
  private readonly SESSION_CHECK_INTERVAL = 1 * 60 * 1000; // 1 minute

  /**
   * Constructor for DefaultAuthService
   *
   * @param authDataProvider - Adapter providing auth persistence methods
   * @param storage - Storage mechanism for persisting tokens
   */
  constructor(
    private authDataProvider: IAuthDataProvider,
    private storage: AuthStorage = new BrowserAuthStorage()
  ) {
    super();
    // Initialize session check if there's a stored token
    this.initializeFromStorage();
  }

  /**
   * Initialize the service from storage (e.g., localStorage)
   */
  private initializeFromStorage(): void {
<<<<<<< HEAD
    if (typeof window !== "undefined") {
      const token = localStorage.getItem("auth_token");
=======
    if (typeof window !== 'undefined') {
      const token = this.storage.getItem('auth_token');
>>>>>>> fb16b1d3
      if (token) {
        this.token = token;
        this.refreshToken().then((success) => {
          if (success) {
            this.initializeSessionCheck();
          }
        });
      }
    }
  }

  /**
   * Initialize session check timer
   */
  private initializeSessionCheck(): void {
    if (this.sessionCheckTimer) {
      clearInterval(this.sessionCheckTimer);
    }

    this.sessionCheckTimer = setInterval(() => {
<<<<<<< HEAD
      if (typeof window !== "undefined") {
        const lastActivity = parseInt(
          localStorage.getItem("last_activity") || "0",
          10,
        );
=======
      if (typeof window !== 'undefined') {
        const lastActivity = parseInt(this.storage.getItem('last_activity') || '0', 10);
>>>>>>> fb16b1d3
        const now = Date.now();

        if (now - lastActivity > this.SESSION_TIMEOUT) {
          this.handleSessionTimeout();
        }
      }
    }, this.SESSION_CHECK_INTERVAL);

    // Update last activity
    this.updateLastActivity();
  }

  /**
   * Update last activity timestamp
   */
  private updateLastActivity(): void {
<<<<<<< HEAD
    if (typeof window !== "undefined") {
      localStorage.setItem("last_activity", Date.now().toString());
=======
    if (typeof window !== 'undefined') {
      this.storage.setItem('last_activity', Date.now().toString());
>>>>>>> fb16b1d3
    }
  }

  /**
   * Initialize token refresh timer
   *
   * @param expiresAt - Timestamp when the token expires
   */
  private initializeTokenRefresh(expiresAt: number): void {
    if (this.tokenRefreshTimer) {
      clearTimeout(this.tokenRefreshTimer);
    }

    const now = Date.now();
    const timeUntilRefresh = expiresAt - now - this.TOKEN_REFRESH_THRESHOLD;

    if (timeUntilRefresh > 0) {
      this.tokenRefreshTimer = setTimeout(() => {
        this.refreshToken();
      }, timeUntilRefresh);
    } else {
      // Token is close to expiration or expired, refresh immediately
      this.refreshToken();
    }
  }

  /**
   * Clean up timers
   */
  private cleanupTimers(): void {
    if (this.sessionCheckTimer) {
      clearInterval(this.sessionCheckTimer);
      this.sessionCheckTimer = null;
    }

    if (this.tokenRefreshTimer) {
      clearTimeout(this.tokenRefreshTimer);
      this.tokenRefreshTimer = null;
    }
  }

  /**
   * Emit an authentication event
   *
   * @param event - The event to emit
   */
  private emitEvent(event: AuthEventTypes): void {
    this.emit(event);
  }

  /**
   * Authenticate a user with email and password
   *
   * @param credentials - Login credentials
   * @returns Authentication result
   */
  async login(credentials: LoginPayload): Promise<AuthResult> {
    this.isLoading = true;
    this.error = null;

    try {
      const result = await this.authDataProvider.login(credentials);

      this.isLoading = false;
      if (result.success) {
        this.user = result.user || null;
        this.token = result.token || null;
        this.error = null;

<<<<<<< HEAD
        // Store token in localStorage if available
        if (result.token && typeof window !== "undefined") {
          localStorage.setItem("auth_token", result.token);
=======
        // Store token using provided storage if available
        if (result.token && typeof window !== 'undefined') {
          this.storage.setItem('auth_token', result.token);
>>>>>>> fb16b1d3
        }

        // Initialize session management
        this.updateLastActivity();
        this.initializeSessionCheck();

        // Emit login event
        this.emitEvent({
          type: "LOGIN",
          timestamp: new Date(),
          user: this.user,
        });

        return result;
      }

      this.user = null;
      this.token = null;
      this.error = result.error || "An error occurred during login";

      // Emit login failed event
      this.emitEvent({
        type: "LOGIN_FAILED",
        timestamp: new Date(),
        error: this.error,
      });

      return { success: false, error: this.error, code: result.code };
    } catch (error: any) {
      const errorMessage = translateError(error, {
        defaultMessage: "An error occurred during login",
      });

      this.isLoading = false;
      this.error = errorMessage;
      this.user = null;
      this.token = null;

      // Emit login failed event
      this.emitEvent({
        type: "LOGIN_FAILED",
        timestamp: new Date(),
        error: errorMessage,
      });

      return {
        success: false,
        error: errorMessage,
      };
    }
  }

  /**
   * Register a new user
   *
   * @param userData - Registration data
   * @returns Authentication result
   */
  async register(userData: RegistrationPayload): Promise<AuthResult> {
    this.isLoading = true;
    this.error = null;

    try {
      const result = await this.authDataProvider.register(userData);

      this.isLoading = false;
      if (result.success) {
        this.error = null;
        this.successMessage = "Registration successful!";

        // Emit registration event
        this.emitEvent({
          type: "REGISTRATION",
          timestamp: new Date(),
          email: userData.email,
        });

        return { success: true };
      }
      this.error = result.error || "Registration failed";

      // Emit registration failed event
      this.emitEvent({
        type: "REGISTRATION_FAILED",
        timestamp: new Date(),
        error: this.error,
      });

      return { success: false, error: this.error };
    } catch (error: any) {
      const errorMessage = translateError(error, {
        defaultMessage: "Registration failed",
      });

      this.isLoading = false;
      this.error = errorMessage;

      // Emit registration failed event
      this.emitEvent({
        type: "REGISTRATION_FAILED",
        timestamp: new Date(),
        error: errorMessage,
      });

      return { success: false, error: errorMessage };
    }
  }

  /**
   * Log out the current user
   */
  async logout(): Promise<void> {
    try {
      await this.authDataProvider.logout();
    } catch (error) {
      console.error("Logout error:", error);
    } finally {
      this.cleanupTimers();

      this.user = null;
      this.token = null;
      this.error = null;
      this.successMessage = null;
<<<<<<< HEAD

      // Clear localStorage if available
      if (typeof window !== "undefined") {
        localStorage.removeItem("auth_token");
        localStorage.removeItem("last_activity");
=======
      
      // Clear stored auth data if available
      if (typeof window !== 'undefined') {
        this.storage.removeItem('auth_token');
        this.storage.removeItem('last_activity');
>>>>>>> fb16b1d3
      }

      // Emit logout event
      this.emitEvent({
        type: "LOGOUT",
        timestamp: new Date(),
      });
    }
  }

  /**
   * Get the currently authenticated user
   *
   * @returns The current user or null if not authenticated
   */
  async getCurrentUser(): Promise<User | null> {
    if (this.user) {
      return this.user;
    }

    try {
      this.user = await this.authDataProvider.getCurrentUser();
      return this.user;
    } catch (error: any) {
      this.error = translateError(error, {
        defaultMessage: "Failed to retrieve current user",
      });
      return null;
    }
  }

  /**
   * Check if a user is currently authenticated
   *
   * @returns True if a user is authenticated, false otherwise
   */
  isAuthenticated(): boolean {
    return !!this.user;
  }

  /**
   * Send a password reset email to the specified email address
   *
   * @param email - Email address to send the reset link to
   * @returns Result object with success status and message or error
   */
  async resetPassword(
    email: string,
  ): Promise<{ success: boolean; message?: string; error?: string }> {
    this.isLoading = true;
    this.error = null;
    this.successMessage = null;

    try {
      const result = await this.authDataProvider.resetPassword(email);

      this.isLoading = false;
      if (result.success) {
        this.successMessage =
          result.message || "Password reset email sent. Check your inbox.";

        // Emit password reset event
        this.emitEvent({
          type: "PASSWORD_RESET_REQUESTED",
          timestamp: new Date(),
          email,
        });

        return { success: true, message: this.successMessage };
      }

      this.error = result.error || "Failed to send password reset email.";

      // Emit password reset failed event
      this.emitEvent({
        type: "PASSWORD_RESET_FAILED",
        timestamp: new Date(),
        error: this.error,
      });

      return { success: false, error: this.error };
    } catch (error: any) {
      const errorMessage = translateError(error, {
        defaultMessage: "Failed to send password reset email.",
      });

      this.isLoading = false;
      this.error = errorMessage;

      // Emit password reset failed event
      this.emitEvent({
        type: "PASSWORD_RESET_FAILED",
        timestamp: new Date(),
        error: errorMessage,
      });

      return { success: false, error: errorMessage };
    }
  }

  /**
   * Update the user's password
   *
   * @param oldPassword - Current password for verification
   * @param newPassword - New password to set
   */
  async updatePassword(
    oldPassword: string,
    newPassword: string,
  ): Promise<void> {
    this.isLoading = true;
    this.error = null;
    this.successMessage = null;

    try {
      await this.authDataProvider.updatePassword(oldPassword, newPassword);

      this.isLoading = false;
      this.successMessage = "Password updated successfully.";

      // Emit password updated event
      this.emitEvent({
        type: "PASSWORD_UPDATED",
        timestamp: new Date(),
      });
    } catch (error: any) {
      const errorMessage = translateError(error, {
        defaultMessage: "Failed to update password.",
      });

      this.isLoading = false;
      this.error = errorMessage;

      // Emit password update failed event
      this.emitEvent({
        type: "PASSWORD_UPDATE_FAILED",
        timestamp: new Date(),
        error: errorMessage,
      });

      throw new Error(errorMessage);
    }
  }

  /**
   * Send an email verification link to the specified email address
   *
   * @param email - Email address to verify
   * @returns Authentication result with success status or error
   */
  async sendVerificationEmail(email: string): Promise<AuthResult> {
    this.isLoading = true;
    this.error = null;

    try {
      const result = await this.authDataProvider.sendVerificationEmail(email);

      this.isLoading = false;
      if (result.success) {
        this.error = null;
        this.successMessage = "Verification email sent successfully.";

        // Emit email verification sent event
        this.emitEvent({
          type: "EMAIL_VERIFICATION_SENT",
          timestamp: new Date(),
          email,
        });

        return { success: true };
      }

      this.error = result.error || "Failed to send verification email";

      // Emit email verification failed event
      this.emitEvent({
        type: "EMAIL_VERIFICATION_FAILED",
        timestamp: new Date(),
        error: this.error,
      });

      return { success: false, error: this.error };
    } catch (error: any) {
      const errorMessage = translateError(error, {
        defaultMessage: "Failed to send verification email",
      });

      this.isLoading = false;
      this.error = errorMessage;

      this.emitEvent({
        type: "EMAIL_VERIFICATION_FAILED",
        timestamp: new Date(),
        error: errorMessage,
      });

      return { success: false, error: errorMessage };
    }
  }

  /**
   * Verify an email address using a token
   *
   * @param token - Verification token from the email link
   */
  async verifyEmail(token: string): Promise<void> {
    this.isLoading = true;
    this.error = null;
    this.successMessage = null;

    try {
      await this.authDataProvider.verifyEmail(token);

      this.isLoading = false;
      this.successMessage = "Email verified successfully!";

      // Emit email verified event
      this.emitEvent({
        type: "EMAIL_VERIFIED",
        timestamp: new Date(),
      });
    } catch (error: any) {
      const errorMessage = translateError(error, {
        defaultMessage: "Email verification failed.",
      });

      this.isLoading = false;
      this.error = errorMessage;

      // Emit email verification failed event
      this.emitEvent({
        type: "EMAIL_VERIFICATION_FAILED",
        timestamp: new Date(),
        error: errorMessage,
      });

      throw new Error(errorMessage);
    }
  }

  /**
   * Delete the current user's account
   *
   * @param password - Current password for verification (optional depending on implementation)
   */
  async deleteAccount(password?: string): Promise<void> {
    this.isLoading = true;
    this.error = null;
    this.successMessage = null;

    try {
      await this.authDataProvider.deleteAccount(password);

      this.cleanupTimers();

      this.isLoading = false;
      this.successMessage = "Account deleted successfully.";
      this.user = null;
      this.token = null;
<<<<<<< HEAD

      // Clear localStorage if available
      if (typeof window !== "undefined") {
        localStorage.removeItem("auth_token");
        localStorage.removeItem("last_activity");
=======
      
      // Clear stored auth data if available
      if (typeof window !== 'undefined') {
        this.storage.removeItem('auth_token');
        this.storage.removeItem('last_activity');
>>>>>>> fb16b1d3
      }

      // Emit account deleted event
      this.emitEvent({
        type: "ACCOUNT_DELETED",
        timestamp: new Date(),
      });
    } catch (error: any) {
      const errorMessage = translateError(error, {
        defaultMessage: "Failed to delete account.",
      });

      this.isLoading = false;
      this.error = errorMessage;

      // Emit account deletion failed event
      this.emitEvent({
        type: "ACCOUNT_DELETION_FAILED",
        timestamp: new Date(),
        error: errorMessage,
      });

      throw new Error(errorMessage);
    }
  }

  /**
   * Set up Multi-Factor Authentication for the current user
   *
   * @returns MFA setup response with secret and QR code
   */
  async setupMFA(): Promise<MFASetupResponse> {
    this.isLoading = true;
    this.error = null;

    try {
      const result = await this.authDataProvider.setupMFA();

      this.isLoading = false;
      if (result.success) {
        this.error = null;

        this.emitEvent({
          type: "MFA_SETUP",
          timestamp: new Date(),
        });

        return {
          success: true,
          secret: result.secret,
          qrCode: result.qrCode,
        };
      }

      this.error = result.error || "Failed to setup MFA";

      this.emitEvent({
        type: "MFA_SETUP_FAILED",
        timestamp: new Date(),
        error: this.error,
      });

      return {
        success: false,
        error: this.error,
      };
    } catch (error: any) {
      const errorMessage = translateError(error, {
        defaultMessage: "Failed to setup MFA",
      });

      this.isLoading = false;
      this.error = errorMessage;

      this.emitEvent({
        type: "MFA_SETUP_FAILED",
        timestamp: new Date(),
        error: errorMessage,
      });

      return {
        success: false,
        error: errorMessage,
      };
    }
  }

  /**
   * Verify a Multi-Factor Authentication code
   *
   * @param code - MFA code from authenticator app
   * @returns MFA verification response with success status and token
   */
  async verifyMFA(code: string): Promise<MFAVerifyResponse> {
    this.isLoading = true;
    this.error = null;

    try {
      const result = await this.authDataProvider.verifyMFA(code);

      this.isLoading = false;
      if (result.success) {
        this.mfaEnabled = true;
        this.successMessage = "MFA setup successful!";
        if (result.user) {
          this.user = result.user;
        }

        this.emitEvent({ type: "MFA_VERIFIED", timestamp: new Date() });

        return {
          success: true,
          backupCodes: result.backupCodes,
          token: result.token,
        };
      }

      this.error = result.error || "Failed to verify MFA code";

      this.emitEvent({
        type: "MFA_VERIFICATION_FAILED",
        timestamp: new Date(),
        error: this.error,
      });

      return { success: false, error: this.error };
    } catch (error: any) {
      const errorMessage = translateError(error, {
        defaultMessage: "Failed to verify MFA code",
      });

      this.isLoading = false;
      this.error = errorMessage;

      this.emitEvent({
        type: "MFA_VERIFICATION_FAILED",
        timestamp: new Date(),
        error: errorMessage,
      });

      return { success: false, error: errorMessage };
    }
  }

  /**
   * Disable Multi-Factor Authentication for the current user
   *
   * @param code - MFA code from authenticator app for verification
   * @returns Authentication result with success status or error
   */
  async disableMFA(code: string): Promise<AuthResult> {
    this.isLoading = true;
    this.error = null;

    try {
      const result = await this.authDataProvider.disableMFA(code);

      this.isLoading = false;
      this.error = null;
      this.mfaEnabled = false;
      this.successMessage = "MFA disabled successfully";

      // Emit MFA disabled event
      this.emitEvent({
        type: "MFA_DISABLED",
        timestamp: new Date(),
      });

      if (result.success) {
        this.isLoading = false;
        this.error = null;
        this.mfaEnabled = false;
        this.successMessage = "MFA disabled successfully";

        this.emitEvent({ type: "MFA_DISABLED", timestamp: new Date() });

        return { success: true };
      }

      const errorMessage = result.error || "Failed to disable MFA";

      this.isLoading = false;
      this.error = errorMessage;

      this.emitEvent({
        type: "MFA_DISABLE_FAILED",
        timestamp: new Date(),
        error: errorMessage,
      });

      return { success: false, error: errorMessage };
    } catch (error: any) {
      const errorMessage = translateError(error, {
        defaultMessage: "Failed to disable MFA",
      });

      this.isLoading = false;
      this.error = errorMessage;

      this.emitEvent({
        type: "MFA_DISABLE_FAILED",
        timestamp: new Date(),
        error: errorMessage,
      });

      return { success: false, error: errorMessage };
    }
  }

  /**
   * Refresh the authentication token
   *
   * @returns True if token was refreshed successfully, false otherwise
   */
  async refreshToken(): Promise<boolean> {
    try {
      const success = await this.authDataProvider.refreshToken();

      if (success) {
        this.emitEvent({ type: "TOKEN_REFRESHED", timestamp: new Date() });
      } else {
        this.handleSessionTimeout();
      }

      return success;
    } catch (error) {
      // If refresh fails, log out the user
      this.handleSessionTimeout();
      return false;
    }
  }

  /**
   * Handle session timeout by logging out the user
   */
  handleSessionTimeout(): void {
    this.cleanupTimers();

    this.user = null;
    this.token = null;
    this.error = "Session expired. Please log in again.";
    this.successMessage = null;
<<<<<<< HEAD

    // Clear localStorage if available
    if (typeof window !== "undefined") {
      localStorage.removeItem("auth_token");
      localStorage.removeItem("last_activity");
=======
    
    // Clear stored auth data if available
    if (typeof window !== 'undefined') {
      this.storage.removeItem('auth_token');
      this.storage.removeItem('last_activity');
>>>>>>> fb16b1d3
    }

    // Emit session timeout event
    this.emitEvent({
      type: "SESSION_TIMEOUT",
      timestamp: new Date(),
    });
  }

  /**
   * Subscribe to authentication state changes
   *
   * @param callback - Function to call when authentication state changes
   * @returns Unsubscribe function
   */
  onAuthStateChanged(callback: (user: User | null) => void): () => void {
    return this.on((event) => {
      if (
        event.type === "LOGIN" ||
        event.type === "LOGOUT" ||
        event.type === "SESSION_TIMEOUT"
      ) {
        callback(this.user);
      }
    });
  }

  /**
   * Subscribe to authentication events
   *
   * @param handler - Function to call when an event occurs
   * @returns Unsubscribe function
   */
  onAuthEvent(handler: AuthEventHandler): () => void {
    return this.on(handler);
  }
}<|MERGE_RESOLUTION|>--- conflicted
+++ resolved
@@ -8,20 +8,8 @@
 import { AuthService, AuthState } from "@/core/auth/interfaces";
 import type { IAuthDataProvider } from "@/core/auth/IAuthDataProvider";
 import {
-<<<<<<< HEAD
-  AuthResult,
-  LoginPayload,
-  MFASetupResponse,
-  MFAVerifyResponse,
-  RegistrationPayload,
-  User,
-} from "@/core/auth/models";
-import { AuthEventHandler, AuthEventTypes } from "@/core/auth/events";
-import { translateError } from "@/lib/utils/error";
-import { TypedEventEmitter } from "@/lib/utils/typed-event-emitter";
-=======
-  AuthService,
-  AuthState
+AuthService,
+AuthState
 } from '@/core/auth/interfaces';
 import type { IAuthDataProvider } from '@/core/auth/IAuthDataProvider';
 import { 
@@ -37,8 +25,6 @@
 import { TypedEventEmitter } from '@/lib/utils/typed-event-emitter';
 import type { AuthStorage } from './auth-storage';
 import { BrowserAuthStorage } from './auth-storage';
->>>>>>> fb16b1d3
-
 /**
  * Default implementation of the AuthService interface
  */
@@ -79,13 +65,9 @@
    * Initialize the service from storage (e.g., localStorage)
    */
   private initializeFromStorage(): void {
-<<<<<<< HEAD
-    if (typeof window !== "undefined") {
-      const token = localStorage.getItem("auth_token");
-=======
-    if (typeof window !== 'undefined') {
-      const token = this.storage.getItem('auth_token');
->>>>>>> fb16b1d3
+if (typeof window !== 'undefined') {
+  const token = this.storage.getItem('auth_token');
+}
       if (token) {
         this.token = token;
         this.refreshToken().then((success) => {
@@ -106,16 +88,9 @@
     }
 
     this.sessionCheckTimer = setInterval(() => {
-<<<<<<< HEAD
-      if (typeof window !== "undefined") {
-        const lastActivity = parseInt(
-          localStorage.getItem("last_activity") || "0",
-          10,
-        );
-=======
-      if (typeof window !== 'undefined') {
-        const lastActivity = parseInt(this.storage.getItem('last_activity') || '0', 10);
->>>>>>> fb16b1d3
+if (typeof window !== 'undefined') {
+  const lastActivity = parseInt(this.storage.getItem('last_activity') || '0', 10);
+}
         const now = Date.now();
 
         if (now - lastActivity > this.SESSION_TIMEOUT) {
@@ -132,13 +107,8 @@
    * Update last activity timestamp
    */
   private updateLastActivity(): void {
-<<<<<<< HEAD
-    if (typeof window !== "undefined") {
-      localStorage.setItem("last_activity", Date.now().toString());
-=======
-    if (typeof window !== 'undefined') {
-      this.storage.setItem('last_activity', Date.now().toString());
->>>>>>> fb16b1d3
+if (typeof window !== 'undefined') {
+  this.storage.setItem('last_activity', Date.now().toString());
     }
   }
 
@@ -208,15 +178,11 @@
         this.token = result.token || null;
         this.error = null;
 
-<<<<<<< HEAD
-        // Store token in localStorage if available
-        if (result.token && typeof window !== "undefined") {
-          localStorage.setItem("auth_token", result.token);
-=======
+
         // Store token using provided storage if available
         if (result.token && typeof window !== 'undefined') {
           this.storage.setItem('auth_token', result.token);
->>>>>>> fb16b1d3
+
         }
 
         // Initialize session management
@@ -340,19 +306,11 @@
       this.token = null;
       this.error = null;
       this.successMessage = null;
-<<<<<<< HEAD
-
-      // Clear localStorage if available
-      if (typeof window !== "undefined") {
-        localStorage.removeItem("auth_token");
-        localStorage.removeItem("last_activity");
-=======
       
       // Clear stored auth data if available
       if (typeof window !== 'undefined') {
         this.storage.removeItem('auth_token');
         this.storage.removeItem('last_activity');
->>>>>>> fb16b1d3
       }
 
       // Emit logout event
@@ -612,19 +570,13 @@
       this.successMessage = "Account deleted successfully.";
       this.user = null;
       this.token = null;
-<<<<<<< HEAD
-
-      // Clear localStorage if available
-      if (typeof window !== "undefined") {
-        localStorage.removeItem("auth_token");
-        localStorage.removeItem("last_activity");
-=======
+
       
       // Clear stored auth data if available
       if (typeof window !== 'undefined') {
         this.storage.removeItem('auth_token');
         this.storage.removeItem('last_activity');
->>>>>>> fb16b1d3
+
       }
 
       // Emit account deleted event
@@ -867,19 +819,13 @@
     this.token = null;
     this.error = "Session expired. Please log in again.";
     this.successMessage = null;
-<<<<<<< HEAD
-
-    // Clear localStorage if available
-    if (typeof window !== "undefined") {
-      localStorage.removeItem("auth_token");
-      localStorage.removeItem("last_activity");
-=======
+
     
     // Clear stored auth data if available
     if (typeof window !== 'undefined') {
       this.storage.removeItem('auth_token');
       this.storage.removeItem('last_activity');
->>>>>>> fb16b1d3
+
     }
 
     // Emit session timeout event
