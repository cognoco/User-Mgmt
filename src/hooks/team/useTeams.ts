--- conflicted
+++ resolved
@@ -7,20 +7,13 @@
 
 import { useState, useEffect, useCallback } from 'react';
 import { TeamService } from '@/core/team/interfaces';
-<<<<<<< HEAD
+
 import { 
   Team, 
   TeamCreatePayload,
   TeamUpdatePayload,
   TeamResult
-=======
-import {
-  Team,
-  TeamCreatePayload,
-  TeamUpdatePayload,
-  TeamResult,
-  
->>>>>>> 8cb9da56
+
 } from '@/core/team/models';
 import { UserManagementConfiguration } from '@/core/config';
 import { useAuth } from '../auth/useAuth';
