import { NextRequest, NextResponse } from 'next/server';
import { z } from 'zod';
import { getServiceSupabase } from '@/lib/database/supabase';
import { getApiCompanyService } from '@/services/company/factory';
import { checkRateLimit } from '@/middleware/rate-limit';
import { logUserAction } from '@/lib/audit/auditLogger';
<<<<<<< HEAD
import { type RouteAuthContext } from '@/middleware/auth';
import {
  createMiddlewareChain,
  errorHandlingMiddleware,
  routeAuthMiddleware,
} from '@/middleware/createMiddlewareChain';
=======
import { withRouteAuth, type RouteAuthContext } from '@/middleware/auth';
import { withErrorHandling } from '@/middleware/error-handling';
import { withValidation } from '@/middleware/validation';
>>>>>>> 04e179f4

// Company Profile Schema
const CompanyProfileSchema = z.object({
  name: z.string().min(2).max(100),
  legal_name: z.string().min(2).max(100),
  registration_number: z.string().optional(),
  tax_id: z.string().optional(),
  website: z.string().url().optional(),
  industry: z.string().min(2).max(50),
  size_range: z.enum(['1-10', '11-50', '51-200', '201-500', '501-1000', '1000+']),
  founded_year: z.number().int().min(1800).max(new Date().getFullYear()),
  description: z.string().max(1000).optional()
});

type CompanyProfileRequest = z.infer<typeof CompanyProfileSchema>;

// Company Profile Update Schema - more permissive than creation schema
const CompanyProfileUpdateSchema = z.object({
  name: z.string().min(2).max(100).optional(),
  legal_name: z.string().min(2).max(100).optional(),
  registration_number: z.string().optional(),
  tax_id: z.string().optional(),
  website: z.string().url().optional(),
  industry: z.string().min(2).max(50).optional(),
  size_range: z.enum(['1-10', '11-50', '51-200', '201-500', '501-1000', '1000+']).optional(),
  founded_year: z.number().int().min(1800).max(new Date().getFullYear()).optional(),
  description: z.string().max(1000).optional()
}).refine(data => Object.keys(data).length > 0, {
  message: "At least one field must be provided for update"
});

type CompanyProfileUpdateRequest = z.infer<typeof CompanyProfileUpdateSchema>;

<<<<<<< HEAD
const middleware = createMiddlewareChain([
  errorHandlingMiddleware(),
  routeAuthMiddleware(),
]);

async function handlePost(request: NextRequest, auth: RouteAuthContext) {
=======
async function handlePost(
  request: NextRequest,
  auth: RouteAuthContext,
  data: CompanyProfileRequest
) {
>>>>>>> 04e179f4
  const ipAddress = request.ip;
  const userAgent = request.headers.get('user-agent');
  let userIdForLogging: string | null = null;

  const isRateLimited = await checkRateLimit(request);
  if (isRateLimited) {
    return NextResponse.json({ error: 'Too many requests' }, { status: 429 });
  }

  try {
    const supabaseService = getServiceSupabase();
    const userId = auth.userId!;
    userIdForLogging = userId;

    const companyService = getApiCompanyService();
    const existingProfile = await companyService.getProfileByUserId(userId);

    if (existingProfile) {
      await logUserAction({
        userId: userIdForLogging,
        action: 'COMPANY_PROFILE_CREATE_DUPLICATE_ATTEMPT',
        status: 'FAILURE',
        ipAddress,
        userAgent,
        targetResourceType: 'company_profile',
        targetResourceId: userIdForLogging,
        details: { existingProfileId: existingProfile.id },
      });
      return NextResponse.json(
        { error: 'User already has a company profile' },
        { status: 409 }
      );
    }

    const { data: profile, error: createError } = await supabaseService
      .from('company_profiles')
      .insert({
        ...data,
        user_id: userId,
        status: 'pending',
        verified: false,
      })
      .select()
      .single();

    if (createError) {
      console.error('Error creating company profile:', createError);
      await logUserAction({
        userId: userIdForLogging,
        action: 'COMPANY_PROFILE_CREATE_FAILURE',
        status: 'FAILURE',
        ipAddress,
        userAgent,
        targetResourceType: 'company_profile',
        targetResourceId: userIdForLogging,
        details: { reason: createError.message, code: createError.code },
      });
      return NextResponse.json(
        { error: 'Failed to create company profile' },
        { status: 500 }
      );
    }

    await logUserAction({
      userId: userIdForLogging,
      action: 'COMPANY_PROFILE_CREATE_SUCCESS',
      status: 'SUCCESS',
      ipAddress,
      userAgent,
      targetResourceType: 'company_profile',
      targetResourceId: profile.id,
      details: { companyName: profile.name },
    });

    return NextResponse.json(profile);
  } catch (error) {
    console.error('Unexpected error in POST /api/company/profile:', error);
    const message =
      error instanceof Error ? error.message : 'An unexpected error occurred';
    await logUserAction({
      userId: userIdForLogging,
      action: 'COMPANY_PROFILE_CREATE_UNEXPECTED_ERROR',
      status: 'FAILURE',
      ipAddress,
      userAgent,
      targetResourceType: 'company_profile',
      targetResourceId: userIdForLogging,
      details: { error: message },
    });
    return NextResponse.json(
      { error: 'An internal server error occurred' },
      { status: 500 }
    );
  }
}

<<<<<<< HEAD
export const POST = middleware(handlePost);
=======
export const POST = (req: NextRequest) =>
  withErrorHandling(
    (r) =>
      withRouteAuth((r2, auth) =>
        withValidation(
          CompanyProfileSchema,
          (r3, data) => handlePost(r3, auth, data),
          r2
        )
      , r),
    req
  );
>>>>>>> 04e179f4


async function handleGet(request: NextRequest, auth: RouteAuthContext) {
  const isRateLimited = await checkRateLimit(request);
  if (isRateLimited) {
    return NextResponse.json({ error: 'Too many requests' }, { status: 429 });
  }

  try {
    const userId = auth.userId!;
    const companyService = getApiCompanyService();
    const profile = await companyService.getProfileByUserId(userId);

    if (!profile) {
      return NextResponse.json(
        { error: 'Company profile not found' },
        { status: 404 }
      );
    }

    return NextResponse.json(profile);
  } catch (error) {
    console.error('Unexpected error in GET /api/company/profile:', error);
    return NextResponse.json({ error: 'An internal server error occurred' }, { status: 500 });
  }
}

export const GET = middleware(handleGet);

async function handlePut(
  request: NextRequest,
  auth: RouteAuthContext,
  data: CompanyProfileUpdateRequest
) {
  // Get IP and User Agent early
  const ipAddress = request.ip;
  const userAgent = request.headers.get('user-agent');
  let userIdForLogging: string | null = null;
  let companyProfileIdForLogging: string | null = null;

  // 1. Rate Limiting
  const isRateLimited = await checkRateLimit(request);
  if (isRateLimited) {
    return NextResponse.json({ error: 'Too many requests' }, { status: 429 });
  }

  try {
    const supabaseService = getServiceSupabase();
    const userId = auth.userId!;
    userIdForLogging = userId;

    const companyService = getApiCompanyService();
    const existingProfile = await companyService.getProfileByUserId(userId);

    if (!existingProfile) {
        // Log attempt to update non-existent profile
        await logUserAction({
            userId: userIdForLogging,
            action: 'COMPANY_PROFILE_UPDATE_NOT_FOUND',
            status: 'FAILURE',
            ipAddress: ipAddress,
            userAgent: userAgent,
            targetResourceType: 'company_profile',
            targetResourceId: userIdForLogging, // Target is the user
            details: { reason: 'Company profile not found for user' }
        });
        return NextResponse.json({ error: 'Company profile not found' }, { status: 404 });
    }
    companyProfileIdForLogging = existingProfile.id; // Store for logging

    // 4. Update Profile
    const fieldsToUpdate = data;
    const { data: updatedProfile, error: updateError } = await supabaseService
      .from('company_profiles')
      .update({
        ...fieldsToUpdate,
        updated_at: new Date().toISOString()
      })
      .eq('id', companyProfileIdForLogging) // Use the fetched ID
      .select()
      .single();

    if (updateError) {
      console.error('Error updating company profile:', updateError);
      // Log update failure
      await logUserAction({
          userId: userIdForLogging,
          action: 'COMPANY_PROFILE_UPDATE_FAILURE',
          status: 'FAILURE',
          ipAddress: ipAddress,
          userAgent: userAgent,
          targetResourceType: 'company_profile',
          targetResourceId: companyProfileIdForLogging,
          details: { 
              reason: updateError.message, 
              code: updateError.code,
              attemptedFields: Object.keys(fieldsToUpdate) // Log which fields were attempted
          }
      });
      return NextResponse.json({ error: 'Failed to update company profile' }, { status: 500 });
    }

    // Log successful update
    await logUserAction({
        userId: userIdForLogging,
        action: 'COMPANY_PROFILE_UPDATE_SUCCESS',
        status: 'SUCCESS',
        ipAddress: ipAddress,
        userAgent: userAgent,
        targetResourceType: 'company_profile',
        targetResourceId: companyProfileIdForLogging,
        details: { updatedFields: Object.keys(fieldsToUpdate) } // Log which fields were updated
    });

    return NextResponse.json(updatedProfile);

  } catch (error) {
    console.error('Unexpected error in PUT /api/company/profile:', error);
    const message = error instanceof Error ? error.message : 'An unexpected error occurred';
    // Log unexpected error
    await logUserAction({
        userId: userIdForLogging, // May be null
        action: 'COMPANY_PROFILE_UPDATE_UNEXPECTED_ERROR',
        status: 'FAILURE',
        ipAddress: ipAddress,
        userAgent: userAgent,
        targetResourceType: 'company_profile',
        targetResourceId: companyProfileIdForLogging, // May be null
        details: { error: message }
    });
    return NextResponse.json({ error: 'An internal server error occurred' }, { status: 500 });
  }
}

<<<<<<< HEAD
export const PUT = middleware(handlePut);
=======
export const PUT = (req: NextRequest) =>
  withErrorHandling(
    (r) =>
      withRouteAuth((r2, auth) =>
        withValidation(
          CompanyProfileUpdateSchema,
          (r3, data) => handlePut(r3, auth, data),
          r2
        )
      , r),
    req
  );
>>>>>>> 04e179f4

async function handleDelete(request: NextRequest, auth: RouteAuthContext) {
  // Get IP and User Agent early
  const ipAddress = request.ip;
  const userAgent = request.headers.get('user-agent');
  let userIdForLogging: string | null = null;
  let companyProfileIdForLogging: string | null = null;

  // 1. Rate Limiting
  const isRateLimited = await checkRateLimit(request);
  if (isRateLimited) {
    return NextResponse.json({ error: 'Too many requests' }, { status: 429 });
  }

  try {
    const supabaseService = getServiceSupabase();
    const userId = auth.userId!;
    userIdForLogging = userId;

    const companyService = getApiCompanyService();
    const profileToDelete = await companyService.getProfileByUserId(userId);

    if (!profileToDelete) {
       // Log attempt to delete non-existent profile
        await logUserAction({
            userId: userIdForLogging,
            action: 'COMPANY_PROFILE_DELETE_NOT_FOUND',
            status: 'FAILURE',
            ipAddress: ipAddress,
            userAgent: userAgent,
            targetResourceType: 'company_profile',
            targetResourceId: userIdForLogging, // Target is the user
            details: { reason: 'Company profile not found to delete' }
        });
      return NextResponse.json({ error: 'Company profile not found to delete' }, { status: 404 });
    }
    companyProfileIdForLogging = profileToDelete.id;

    // Optional: Delete related data (e.g., documents, addresses) - requires careful handling
    // Example: Deleting associated documents from Storage
    // Fetch document paths first
    const { data: documents /*, error: documentsError */ } = await supabaseService // Commented out unused error variable
      .from('company_documents')
      .select('storage_path')
      .eq('company_id', companyProfileIdForLogging);
    
    if (documents && documents.length > 0) {
      const filePaths = documents.map(doc => doc.storage_path).filter(path => path);
      if (filePaths.length > 0) {
        // Delete from Storage
        const { error: storageError } = await supabaseService.storage
          .from('company-documents') // Replace with your actual bucket name
          .remove(filePaths);
        if (storageError) {
          console.error('Error deleting documents from storage:', storageError);
          // Decide if this is a fatal error or just log and continue
        }
        // Delete from DB table
        const { error: dbDeleteError } = await supabaseService
          .from('company_documents')
          .delete()
          .eq('company_id', companyProfileIdForLogging);
        if (dbDeleteError) {
          console.error('Error deleting document records from DB:', dbDeleteError);
          // Decide if this is a fatal error or just log and continue
        }
      }
    }

    // 4. Delete the Company Profile
    const { error: deleteError } = await supabaseService
      .from('company_profiles')
      .delete()
      .eq('id', companyProfileIdForLogging);

    if (deleteError) {
      console.error('Error deleting company profile:', deleteError);
      // Log deletion failure
      await logUserAction({
          userId: userIdForLogging,
          action: 'COMPANY_PROFILE_DELETE_FAILURE',
          status: 'FAILURE',
          ipAddress: ipAddress,
          userAgent: userAgent,
          targetResourceType: 'company_profile',
          targetResourceId: companyProfileIdForLogging,
          details: { 
              reason: deleteError.message, 
              code: deleteError.code
          }
      });
      return NextResponse.json({ error: 'Failed to delete company profile' }, { status: 500 });
    }

    // Log successful deletion
    await logUserAction({
        userId: userIdForLogging,
        action: 'COMPANY_PROFILE_DELETE_SUCCESS',
        status: 'SUCCESS',
        ipAddress: ipAddress,
        userAgent: userAgent,
        targetResourceType: 'company_profile',
        targetResourceId: companyProfileIdForLogging
    });

    return NextResponse.json({ success: true });

  } catch (error) {
    console.error('Unexpected error in DELETE /api/company/profile:', error);
    const message = error instanceof Error ? error.message : 'An unexpected error occurred';
    // Log unexpected error
    await logUserAction({
        userId: userIdForLogging, // May be null
        action: 'COMPANY_PROFILE_DELETE_UNEXPECTED_ERROR',
        status: 'FAILURE',
        ipAddress: ipAddress,
        userAgent: userAgent,
        targetResourceType: 'company_profile',
        targetResourceId: companyProfileIdForLogging, // May be null
        details: { error: message }
    });
    return NextResponse.json({ error: 'An internal server error occurred' }, { status: 500 });
  }
}

export const DELETE = middleware(handleDelete);<|MERGE_RESOLUTION|>--- conflicted
+++ resolved
@@ -4,18 +4,13 @@
 import { getApiCompanyService } from '@/services/company/factory';
 import { checkRateLimit } from '@/middleware/rate-limit';
 import { logUserAction } from '@/lib/audit/auditLogger';
-<<<<<<< HEAD
 import { type RouteAuthContext } from '@/middleware/auth';
 import {
   createMiddlewareChain,
   errorHandlingMiddleware,
   routeAuthMiddleware,
+  validationMiddleware
 } from '@/middleware/createMiddlewareChain';
-=======
-import { withRouteAuth, type RouteAuthContext } from '@/middleware/auth';
-import { withErrorHandling } from '@/middleware/error-handling';
-import { withValidation } from '@/middleware/validation';
->>>>>>> 04e179f4
 
 // Company Profile Schema
 const CompanyProfileSchema = z.object({
@@ -48,21 +43,17 @@
 });
 
 type CompanyProfileUpdateRequest = z.infer<typeof CompanyProfileUpdateSchema>;
-
-<<<<<<< HEAD
 const middleware = createMiddlewareChain([
   errorHandlingMiddleware(),
   routeAuthMiddleware(),
 ]);
 
-async function handlePost(request: NextRequest, auth: RouteAuthContext) {
-=======
 async function handlePost(
-  request: NextRequest,
+  request: NextRequest, 
   auth: RouteAuthContext,
-  data: CompanyProfileRequest
+  data?: CompanyProfileRequest
 ) {
->>>>>>> 04e179f4
+
   const ipAddress = request.ip;
   const userAgent = request.headers.get('user-agent');
   let userIdForLogging: string | null = null;
@@ -158,23 +149,14 @@
     );
   }
 }
-
-<<<<<<< HEAD
+// Update middleware chain to include validation
+const middleware = createMiddlewareChain([
+  errorHandlingMiddleware(),
+  routeAuthMiddleware(),
+  validationMiddleware(CompanyProfileSchema)
+]);
+
 export const POST = middleware(handlePost);
-=======
-export const POST = (req: NextRequest) =>
-  withErrorHandling(
-    (r) =>
-      withRouteAuth((r2, auth) =>
-        withValidation(
-          CompanyProfileSchema,
-          (r3, data) => handlePost(r3, auth, data),
-          r2
-        )
-      , r),
-    req
-  );
->>>>>>> 04e179f4
 
 
 async function handleGet(request: NextRequest, auth: RouteAuthContext) {
@@ -309,22 +291,14 @@
   }
 }
 
-<<<<<<< HEAD
-export const PUT = middleware(handlePut);
-=======
-export const PUT = (req: NextRequest) =>
-  withErrorHandling(
-    (r) =>
-      withRouteAuth((r2, auth) =>
-        withValidation(
-          CompanyProfileUpdateSchema,
-          (r3, data) => handlePut(r3, auth, data),
-          r2
-        )
-      , r),
-    req
-  );
->>>>>>> 04e179f4
+// Update middleware chain for PUT to include its specific validation schema
+const putMiddleware = createMiddlewareChain([
+  errorHandlingMiddleware(),
+  routeAuthMiddleware(),
+  validationMiddleware(CompanyProfileUpdateSchema)
+]);
+
+export const PUT = putMiddleware(handlePut);
 
 async function handleDelete(request: NextRequest, auth: RouteAuthContext) {
   // Get IP and User Agent early
