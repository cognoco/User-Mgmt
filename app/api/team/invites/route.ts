import { type NextRequest } from 'next/server';
import { z } from 'zod';
import { prisma } from '@/lib/database/prisma';
import { generateInviteToken } from '@/lib/utils/token';
import { sendTeamInviteEmail } from '@/lib/email/teamInvite';
import { Permission } from '@/lib/rbac/roles';
<<<<<<< HEAD
=======
import { getServerSession } from '@/middleware/auth-adapter';
>>>>>>> 4262b017
import { createSuccessResponse, ApiError, ERROR_CODES } from '@/lib/api/common';
import {
  createMiddlewareChain,
  errorHandlingMiddleware,
  routeAuthMiddleware,
  validationMiddleware
} from '@/middleware/createMiddlewareChain';
import type { RouteAuthContext } from '@/middleware/auth';
import {
  createTeamNotFoundError,
  createTeamMemberAlreadyExistsError
} from '@/lib/api/team/error-handler';

const inviteSchema = z.object({
  email: z.string().email(),
  role: z.enum(['admin', 'member', 'viewer']),
  teamLicenseId: z.string(),
});

async function listInvites(req: NextRequest, _auth: RouteAuthContext) {
  const url = new URL(req.url);
  const licenseId = url.searchParams.get('teamLicenseId');
  if (!licenseId) {
    return createSuccessResponse([], 200);
  }
  const invites = await prisma.teamMember.findMany({
    where: { teamLicenseId: licenseId, status: 'pending' }
  });
  return createSuccessResponse(invites);
}

<<<<<<< HEAD
async function handleInvite(
  _req: NextRequest,
  auth: RouteAuthContext,
  data: z.infer<typeof inviteSchema>
) {
  if (!auth.userId) {
=======
async function handleInvite(req: NextRequest, data: z.infer<typeof inviteSchema>) {
  const session = await getServerSession();
  if (!session?.user?.email || !session?.user?.id) {
>>>>>>> 4262b017
    throw new ApiError(ERROR_CODES.UNAUTHORIZED, 'Unauthorized', 401);
  }

  const invokingUser = await prisma.user.findUnique({
    where: { id: auth.userId },
    select: { id: true, teamMemberships: { select: { teamId: true, role: true } } },
  });
  if (!invokingUser || !invokingUser.teamMemberships || invokingUser.teamMemberships.length === 0) {
    throw new ApiError(ERROR_CODES.FORBIDDEN, 'Invoking user not found or not part of any team', 403);
  }
  const invokingUserTeamId = invokingUser.teamMemberships[0].teamId;

  const targetLicense = await prisma.teamLicense.findUnique({
    where: { id: data.teamLicenseId },
    select: { teamId: true }
  });
  if (!targetLicense) {
    throw createTeamNotFoundError(data.teamLicenseId);
  }
  if (targetLicense.teamId !== invokingUserTeamId) {
    throw new ApiError(ERROR_CODES.FORBIDDEN, 'Forbidden: Cannot invite members to this team license.', 403);
  }

  const teamLicense = await prisma.teamLicense.findUnique({
    where: { id: data.teamLicenseId },
    select: { usedSeats: true, totalSeats: true },
  });
  if (!teamLicense) {
    throw createTeamNotFoundError(data.teamLicenseId);
  }
  if (teamLicense.usedSeats >= teamLicense.totalSeats) {
    throw new ApiError(ERROR_CODES.INVALID_REQUEST, 'Team has reached its seat limit', 400);
  }

  const existingMember = await prisma.teamMember.findFirst({
    where: {
      OR: [
        { userId: invokingUser.id, teamLicenseId: data.teamLicenseId },
        { invitedEmail: data.email, teamLicenseId: data.teamLicenseId },
      ],
    },
  });
  if (existingMember) {
    throw createTeamMemberAlreadyExistsError();
  }

  const inviteToken = generateInviteToken();
  const invite = await prisma.teamMember.create({
    data: {
      teamLicenseId: data.teamLicenseId,
      role: data.role,
      invitedEmail: data.email,
      invitedBy: invokingUser.id,
      inviteToken,
      inviteExpires: new Date(Date.now() + 7 * 24 * 60 * 60 * 1000),
      status: 'pending',
    },
  });

  await prisma.teamLicense.update({
    where: { id: data.teamLicenseId },
    data: { usedSeats: { increment: 1 } },
  });

  await sendTeamInviteEmail({
    to: data.email,
    inviteToken,
    invitedByEmail: auth.user?.email || '',
    teamName: 'Your Team',
    role: data.role,
  });

  return createSuccessResponse(invite, 201);
}

const getMiddleware = createMiddlewareChain([
  errorHandlingMiddleware(),
  routeAuthMiddleware({ requiredPermissions: [Permission.INVITE_TEAM_MEMBER] })
]);

const postMiddleware = createMiddlewareChain([
  errorHandlingMiddleware(),
  routeAuthMiddleware({ requiredPermissions: [Permission.INVITE_TEAM_MEMBER] }),
  validationMiddleware(inviteSchema)
]);

export const POST = postMiddleware(handleInvite);
export const GET = getMiddleware(listInvites);<|MERGE_RESOLUTION|>--- conflicted
+++ resolved
@@ -4,10 +4,8 @@
 import { generateInviteToken } from '@/lib/utils/token';
 import { sendTeamInviteEmail } from '@/lib/email/teamInvite';
 import { Permission } from '@/lib/rbac/roles';
-<<<<<<< HEAD
-=======
 import { getServerSession } from '@/middleware/auth-adapter';
->>>>>>> 4262b017
+
 import { createSuccessResponse, ApiError, ERROR_CODES } from '@/lib/api/common';
 import {
   createMiddlewareChain,
@@ -38,19 +36,40 @@
   });
   return createSuccessResponse(invites);
 }
-
-<<<<<<< HEAD
 async function handleInvite(
-  _req: NextRequest,
-  auth: RouteAuthContext,
+  req: NextRequest,
+  auth: RouteAuthContext | undefined,
   data: z.infer<typeof inviteSchema>
 ) {
-  if (!auth.userId) {
-=======
-async function handleInvite(req: NextRequest, data: z.infer<typeof inviteSchema>) {
-  const session = await getServerSession();
-  if (!session?.user?.email || !session?.user?.id) {
->>>>>>> 4262b017
+  // Handle both authentication methods for transition period
+  let userId: string;
+  let userEmail: string;
+  
+  if (auth?.userId) {
+    // New middleware-based authentication
+    userId = auth.userId;
+    userEmail = auth.user?.email || '';
+    
+    // If we don't have user email from auth context but need it,
+    // we might need to fetch additional user data
+    if (!userEmail) {
+      // Option to fetch user details if needed
+      // const user = await fetchUserDetails(userId);
+      // userEmail = user.email;
+    }
+  } else {
+    // Legacy session-based authentication
+    const session = await getServerSession();
+    if (!session?.user?.email || !session?.user?.id) {
+      throw new ApiError(ERROR_CODES.UNAUTHORIZED, 'Unauthorized', 401);
+    }
+    userId = session.user.id;
+    userEmail = session.user.email;
+  }
+  
+  // Continue with the rest of the function using userId and userEmail
+  // ...
+}
     throw new ApiError(ERROR_CODES.UNAUTHORIZED, 'Unauthorized', 401);
   }
 
