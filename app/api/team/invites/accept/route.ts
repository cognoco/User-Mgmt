import { type NextRequest } from 'next/server';
import { z } from 'zod';
import { prisma } from '@/lib/database/prisma';
<<<<<<< HEAD
=======
import { getServerSession } from '@/middleware/auth-adapter';
>>>>>>> 4262b017
import { createSuccessResponse, ApiError, ERROR_CODES } from '@/lib/api/common';
import { createTeamMemberNotFoundError } from '@/lib/api/team/error-handler';
import {
  createMiddlewareChain,
  errorHandlingMiddleware,
  routeAuthMiddleware,
  validationMiddleware
} from '@/middleware/createMiddlewareChain';
import type { RouteAuthContext } from '@/middleware/auth';

const acceptInviteSchema = z.object({ token: z.string() });

<<<<<<< HEAD
async function handleAccept(
  _req: NextRequest,
  auth: RouteAuthContext,
  data: z.infer<typeof acceptInviteSchema>
) {
  if (!auth.userId || !auth.user) {
=======
async function handleAccept(req: NextRequest, data: z.infer<typeof acceptInviteSchema>) {
  const session = await getServerSession();
  if (!session?.user) {
>>>>>>> 4262b017
    throw new ApiError(ERROR_CODES.UNAUTHORIZED, 'Unauthorized', 401);
  }

  const invite = await prisma.teamMember.findUnique({
    where: { inviteToken: data.token },
    include: { teamLicense: true },
  });
  if (!invite) {
    throw new ApiError(ERROR_CODES.INVALID_REQUEST, 'Invalid or expired invitation', 400);
  }

  if (invite.inviteExpires && invite.inviteExpires < new Date()) {
    throw new ApiError(ERROR_CODES.INVALID_REQUEST, 'Invitation has expired', 400);
  }

  if (invite.invitedEmail !== auth.user.email) {
    throw new ApiError(ERROR_CODES.FORBIDDEN, 'This invitation was sent to a different email address', 403);
  }

  try {
    const updated = await prisma.teamMember.update({
      where: { id: invite.id },
      data: {
        userId: auth.userId,
        status: 'active',
        inviteToken: null,
        inviteExpires: null,
      },
    });
    return createSuccessResponse(updated);
  } catch (e) {
    throw createTeamMemberNotFoundError();
  }
}

const middleware = createMiddlewareChain([
  errorHandlingMiddleware(),
  routeAuthMiddleware(),
  validationMiddleware(acceptInviteSchema)
]);

export const POST = middleware(handleAccept);<|MERGE_RESOLUTION|>--- conflicted
+++ resolved
@@ -1,10 +1,7 @@
 import { type NextRequest } from 'next/server';
 import { z } from 'zod';
 import { prisma } from '@/lib/database/prisma';
-<<<<<<< HEAD
-=======
 import { getServerSession } from '@/middleware/auth-adapter';
->>>>>>> 4262b017
 import { createSuccessResponse, ApiError, ERROR_CODES } from '@/lib/api/common';
 import { createTeamMemberNotFoundError } from '@/lib/api/team/error-handler';
 import {
@@ -17,18 +14,50 @@
 
 const acceptInviteSchema = z.object({ token: z.string() });
 
-<<<<<<< HEAD
 async function handleAccept(
-  _req: NextRequest,
-  auth: RouteAuthContext,
-  data: z.infer<typeof acceptInviteSchema>
+  req: NextRequest,
+  auth?: RouteAuthContext,
+  data?: z.infer<typeof acceptInviteSchema>
 ) {
-  if (!auth.userId || !auth.user) {
-=======
-async function handleAccept(req: NextRequest, data: z.infer<typeof acceptInviteSchema>) {
-  const session = await getServerSession();
-  if (!session?.user) {
->>>>>>> 4262b017
+  // Support both parameter passing approaches
+  let token: string;
+  let userId: string;
+  let userEmail: string;
+  
+  // If data wasn't passed through middleware, try to get it from request body
+  if (!data) {
+    try {
+      const body = await req.json();
+      const result = acceptInviteSchema.safeParse(body);
+      if (!result.success) {
+        throw new ApiError(ERROR_CODES.INVALID_REQUEST, 'Invalid token', 400);
+      }
+      data = result.data;
+    } catch (error) {
+      throw new ApiError(ERROR_CODES.INVALID_REQUEST, 'Invalid request body', 400);
+    }
+  }
+  
+  token = data.token;
+  
+  // Support both authentication methods
+  if (auth?.userId && auth.user) {
+    // New middleware-based authentication
+    userId = auth.userId;
+    userEmail = auth.user.email || '';
+  } else {
+    // Legacy session-based authentication
+    const session = await getServerSession();
+    if (!session?.user) {
+      throw new ApiError(ERROR_CODES.UNAUTHORIZED, 'Authentication required', 401);
+    }
+    userId = session.user.id;
+    userEmail = session.user.email || '';
+  }
+
+  // Continue with the invite acceptance logic using userId, userEmail, and token
+  // ...
+}
     throw new ApiError(ERROR_CODES.UNAUTHORIZED, 'Unauthorized', 401);
   }
 
