import { describe, it, expect, vi, beforeEach } from 'vitest';
import { POST } from '../route';
import { prisma } from '@/lib/prisma';
<<<<<<< HEAD
import { withRouteAuth } from '@/middleware/auth';
import { NextResponse } from 'next/server';
import { ERROR_CODES } from '@/lib/api/common';

// Mock dependencies
vi.mock('@/middleware/auth', () => ({
  withRouteAuth: vi.fn((handler: any) => async (req: any) => handler(req, { userId: 'user-123', role: 'user', user: { id: 'user-123', email: 'test@example.com' } }))
=======
import { getServerSession } from '@/middleware/auth-adapter';
import { ERROR_CODES } from '@/lib/api/common';

// Mock dependencies
vi.mock('@/middleware/auth-adapter', () => ({
  getServerSession: vi.fn(),
>>>>>>> 4262b017
}));

vi.mock('@/lib/prisma', () => ({
  prisma: {
    teamMember: {
      findUnique: vi.fn(),
      update: vi.fn(),
    },
  },
}));

describe('POST /api/team/invites/accept', () => {
  const mockSession = {
    user: {
      id: 'user-123',
      email: 'test@example.com',
    },
  };

  const mockInvite = {
    id: 'invite-123',
    invitedEmail: 'test@example.com',
    inviteToken: 'valid-token',
    inviteExpires: new Date(Date.now() + 24 * 60 * 60 * 1000), // 1 day from now
    teamLicense: {
      id: 'license-123',
    },
  };

  beforeEach(() => {
    vi.clearAllMocks();
    (prisma.teamMember.findUnique as any).mockResolvedValue(mockInvite);
    (prisma.teamMember.update as any).mockResolvedValue({
      ...mockInvite,
      userId: mockSession.user.id,
      status: 'active',
      inviteToken: null,
      inviteExpires: null,
    });
  });

  it('accepts a valid invite', async () => {
    const request = new Request('http://localhost:3000/api/team/invites/accept', {
      method: 'POST',
      headers: { 'Content-Type': 'application/json' },
      body: JSON.stringify({
        token: 'valid-token',
      }),
    });

    const response = await POST(request);
    const data = await response.json();

    expect(response.status).toBe(200);
    expect(data).toEqual({
      ...mockInvite,
      userId: mockSession.user.id,
      status: 'active',
      inviteToken: null,
      inviteExpires: null,
    });
    expect(prisma.teamMember.update).toHaveBeenCalledWith({
      where: { id: mockInvite.id },
      data: {
        userId: mockSession.user.id,
        status: 'active',
        inviteToken: null,
        inviteExpires: null,
      },
    });
  });

  it('returns 401 when user is not authenticated', async () => {
    vi.mocked(withRouteAuth).mockResolvedValueOnce(new NextResponse('unauth', { status: 401 }));

    const request = new Request('http://localhost:3000/api/team/invites/accept', {
      method: 'POST',
      headers: { 'Content-Type': 'application/json' },
      body: JSON.stringify({
        token: 'valid-token',
      }),
    });

    const response = await POST(request);
    const data = await response.json();

    expect(response.status).toBe(401);
    expect(data.error.code).toBe(ERROR_CODES.UNAUTHORIZED);
  });

  it('returns 400 when invite token is invalid', async () => {
    (prisma.teamMember.findUnique as any).mockResolvedValue(null);

    const request = new Request('http://localhost:3000/api/team/invites/accept', {
      method: 'POST',
      headers: { 'Content-Type': 'application/json' },
      body: JSON.stringify({
        token: 'invalid-token',
      }),
    });

    const response = await POST(request);
    const data = await response.json();

    expect(response.status).toBe(400);
    expect(data.error.code).toBe(ERROR_CODES.INVALID_REQUEST);
  });

  it('returns 400 when invite is expired', async () => {
    (prisma.teamMember.findUnique as any).mockResolvedValue({
      ...mockInvite,
      inviteExpires: new Date(Date.now() - 24 * 60 * 60 * 1000), // 1 day ago
    });

    const request = new Request('http://localhost:3000/api/team/invites/accept', {
      method: 'POST',
      headers: { 'Content-Type': 'application/json' },
      body: JSON.stringify({
        token: 'valid-token',
      }),
    });

    const response = await POST(request);
    const data = await response.json();

    expect(response.status).toBe(400);
    expect(data.error.code).toBe(ERROR_CODES.INVALID_REQUEST);
  });

  it('returns 403 when invite email does not match user email', async () => {
    (prisma.teamMember.findUnique as any).mockResolvedValue({
      ...mockInvite,
      invitedEmail: 'different@example.com',
    });

    const request = new Request('http://localhost:3000/api/team/invites/accept', {
      method: 'POST',
      headers: { 'Content-Type': 'application/json' },
      body: JSON.stringify({
        token: 'valid-token',
      }),
    });

    const response = await POST(request);
    const data = await response.json();

    expect(response.status).toBe(403);
    expect(data.error.code).toBe(ERROR_CODES.FORBIDDEN);
  });

  it('should return 400 when request body is invalid', async () => {

    const response = await POST(new Request('http://localhost', {
      method: 'POST',
      body: JSON.stringify({
        // Missing token field
      })
    }));

    expect(response.status).toBe(400);
    const data = await response.json();
    expect(data.error.code).toBe(ERROR_CODES.INVALID_REQUEST);
    expect(data.error.details).toBeDefined();
  });

  it('should return 500 when database operation fails', async () => {

    vi.mocked(prisma.teamMember.findUnique).mockRejectedValue(new Error('Database error'));

    const response = await POST(new Request('http://localhost', {
      method: 'POST',
      body: JSON.stringify({
        token: 'valid-token'
      })
    }));

    expect(response.status).toBe(500);
    const data = await response.json();
    expect(data.error.code).toBe(ERROR_CODES.INTERNAL_ERROR);
  });
}); <|MERGE_RESOLUTION|>--- conflicted
+++ resolved
@@ -1,22 +1,23 @@
 import { describe, it, expect, vi, beforeEach } from 'vitest';
 import { POST } from '../route';
 import { prisma } from '@/lib/prisma';
-<<<<<<< HEAD
 import { withRouteAuth } from '@/middleware/auth';
+import { getServerSession } from '@/middleware/auth-adapter';
 import { NextResponse } from 'next/server';
 import { ERROR_CODES } from '@/lib/api/common';
 
 // Mock dependencies
 vi.mock('@/middleware/auth', () => ({
-  withRouteAuth: vi.fn((handler: any) => async (req: any) => handler(req, { userId: 'user-123', role: 'user', user: { id: 'user-123', email: 'test@example.com' } }))
-=======
-import { getServerSession } from '@/middleware/auth-adapter';
-import { ERROR_CODES } from '@/lib/api/common';
-
-// Mock dependencies
+  withRouteAuth: vi.fn((handler: any) => async (req: any) => handler(req, { 
+    userId: 'user-123', 
+    role: 'user', 
+    user: { id: 'user-123', email: 'test@example.com' } 
+  }))
+}));
+
 vi.mock('@/middleware/auth-adapter', () => ({
-  getServerSession: vi.fn(),
->>>>>>> 4262b017
+  getServerSession: vi.fn()
+}));
 }));
 
 vi.mock('@/lib/prisma', () => ({
