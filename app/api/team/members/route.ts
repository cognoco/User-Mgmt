import { type NextRequest } from 'next/server';
<<<<<<< HEAD
=======
import { getServerSession } from '@/middleware/auth-adapter';
>>>>>>> 4262b017
import { prisma } from '@/lib/database/prisma';
import { z } from 'zod';
import { createSuccessResponse, ApiError, ERROR_CODES } from '@/lib/api/common';
import { getApiTeamService } from '@/services/team/factory';
import {
  createMiddlewareChain,
  errorHandlingMiddleware,
  routeAuthMiddleware,
  validationMiddleware
} from '@/middleware/createMiddlewareChain';
import type { RouteAuthContext } from '@/middleware/auth';
import { Permission } from '@/lib/rbac/roles';

const querySchema = z.object({
  page: z.coerce.number().int().positive().default(1),
  limit: z.coerce.number().int().positive().max(100).default(10),
  search: z.string().optional(),
  status: z.enum(['active', 'pending', 'all']).optional().default('all'),
  sortBy: z.enum(['name', 'email', 'role', 'status', 'joinedAt']).optional().default('joinedAt'),
  sortOrder: z.enum(['asc', 'desc']).optional().default('desc'),
});

const addMemberSchema = z.object({
  teamId: z.string(),
  userId: z.string(),
  role: z.string()
});

async function handleTeamMembers(
  req: NextRequest,
  auth: RouteAuthContext
) {
<<<<<<< HEAD
  const query = Object.fromEntries(new URL(req.url).searchParams.entries());
  const { page, limit, search, status, sortBy, sortOrder } = querySchema.parse(query);
=======
  const session = await getServerSession();
  if (!session?.user) {
    throw new ApiError(ERROR_CODES.UNAUTHORIZED, 'Authentication required', 401);
  }

  const { page, limit, search, status, sortBy, sortOrder } = data;
>>>>>>> 4262b017
  const skip = (page - 1) * limit;

  // Get the team ID first to ensure we're looking at the correct team
  const userTeam = await prisma.teamMember.findFirst({
    where: { userId: auth.userId! },
    select: { teamId: true },
  });

  if (!userTeam) {
    throw new ApiError(ERROR_CODES.NOT_FOUND, 'Team not found', 404);
  }

  try {
    // Single query for team data, including subscription info and count
    const teamWithData = await prisma.team.findUnique({
      where: { id: userTeam.teamId },
      select: {
        subscription: { select: { seats: true } },
        _count: { select: { members: true } },
      },
    });

    // Build query conditions for team members
    const whereCondition: any = {
      teamId: userTeam.teamId,
    };

    if (status !== 'all') {
      whereCondition.status = status;
    }

    if (search) {
      whereCondition.user = {
        OR: [
          { name: { contains: search, mode: 'insensitive' } },
          { email: { contains: search, mode: 'insensitive' } },
        ],
      };
    }

    // Use a transaction to ensure count and data are consistent
    const [members, totalCount] = await prisma.$transaction([
      prisma.teamMember.findMany({
        where: whereCondition,
        include: {
          user: {
            select: {
              id: true,
              name: true,
              email: true,
              image: true,
            },
          },
        },
        orderBy: {
          ...(sortBy === 'joinedAt' && { joinedAt: sortOrder }),
          ...(sortBy === 'role' && { role: sortOrder }),
          ...(sortBy === 'status' && { status: sortOrder }),
          ...(sortBy === 'name' && { user: { name: sortOrder } }),
          ...(sortBy === 'email' && { user: { email: sortOrder } }),
        },
        skip,
        take: limit,
      }),
      prisma.teamMember.count({ where: whereCondition }),
    ]);

    // Transform data to match expected format
    const users = members.map((member) => ({
      id: member.user.id,
      name: member.user.name,
      email: member.user.email,
      image: member.user.image,
      teamMember: {
        id: member.id,
        role: member.role,
        status: member.status,
        joinedAt: member.joinedAt,
      },
    }));

    const totalPages = Math.ceil(totalCount / limit);

    return createSuccessResponse({
      users,
      pagination: {
        page,
        limit,
        totalCount,
        totalPages,
        hasNextPage: page < totalPages,
        hasPreviousPage: page > 1,
      },
      seatUsage: {
        used: teamWithData?._count.members ?? 0,
        total: teamWithData?.subscription?.seats ?? 0,
        percentage: teamWithData?.subscription?.seats
          ? (teamWithData._count.members / teamWithData.subscription.seats) * 100
          : 0,
      },
    });
  } catch (error) {
    if (error instanceof Error && error.message.includes('timeout')) {
      throw new ApiError(ERROR_CODES.TIMEOUT, 'Database query timeout', 504);
    }
    throw error;
  }
}

async function handleAddMember(
  _req: NextRequest,
  auth: RouteAuthContext,
  data: z.infer<typeof addMemberSchema>
) {
<<<<<<< HEAD
=======
  const session = await getServerSession();
  if (!session?.user) {
    throw new ApiError(ERROR_CODES.UNAUTHORIZED, 'Authentication required', 401);
  }
>>>>>>> 4262b017
  const license = await prisma.teamLicense.findUnique({
    where: { id: data.teamId },
    select: { usedSeats: true, totalSeats: true },
  });

  if (license && license.usedSeats >= license.totalSeats) {
    throw new ApiError(
      ERROR_CODES.INVALID_REQUEST,
      "You have reached your plan's seat limit. Please upgrade your plan or remove an existing member.",
      400,
    );
  }
  const service = getApiTeamService();
  const result = await service.addTeamMember(data.teamId, data.userId, data.role);
  if (!result.success || !result.member) {
    throw new ApiError(ERROR_CODES.INVALID_REQUEST, result.error || 'Failed');
  }
  return createSuccessResponse(result.member, 201);
}

const getMiddleware = createMiddlewareChain([
  errorHandlingMiddleware(),
  routeAuthMiddleware({ requiredPermissions: [Permission.VIEW_TEAM_MEMBERS] })
]);

const postMiddleware = createMiddlewareChain([
  errorHandlingMiddleware(),
  routeAuthMiddleware({ requiredPermissions: [Permission.INVITE_TEAM_MEMBER] }),
  validationMiddleware(addMemberSchema)
]);

export const GET = getMiddleware(handleTeamMembers);
export const POST = postMiddleware(handleAddMember);<|MERGE_RESOLUTION|>--- conflicted
+++ resolved
@@ -1,8 +1,5 @@
 import { type NextRequest } from 'next/server';
-<<<<<<< HEAD
-=======
 import { getServerSession } from '@/middleware/auth-adapter';
->>>>>>> 4262b017
 import { prisma } from '@/lib/database/prisma';
 import { z } from 'zod';
 import { createSuccessResponse, ApiError, ERROR_CODES } from '@/lib/api/common';
@@ -35,18 +32,39 @@
   req: NextRequest,
   auth: RouteAuthContext
 ) {
-<<<<<<< HEAD
-  const query = Object.fromEntries(new URL(req.url).searchParams.entries());
-  const { page, limit, search, status, sortBy, sortOrder } = querySchema.parse(query);
-=======
-  const session = await getServerSession();
-  if (!session?.user) {
-    throw new ApiError(ERROR_CODES.UNAUTHORIZED, 'Authentication required', 401);
-  }
-
-  const { page, limit, search, status, sortBy, sortOrder } = data;
->>>>>>> 4262b017
+async function handleTeamMembers(req: NextRequest, auth: RouteAuthContext, data?: z.infer<typeof querySchema>) {
+  // If we have data passed from middleware validation, use it
+  let params;
+  
+  if (data) {
+    // New approach: validated data is passed from middleware
+    params = data;
+  } else {
+    // Legacy approach: parse and validate query params manually
+    const query = Object.fromEntries(new URL(req.url).searchParams.entries());
+    params = querySchema.parse(query);
+  }
+  
+  // Check auth context from middleware first
+  if (!auth?.userId) {
+    // Fall back to session-based auth if middleware didn't provide auth context
+    const session = await getServerSession();
+    if (!session?.user) {
+      throw new ApiError(ERROR_CODES.UNAUTHORIZED, 'Authentication required', 401);
+    }
+    // Set auth using session data
+    auth = { 
+      userId: session.user.id,
+      role: session.user.role as string,
+      user: session.user
+    };
+  }
+
+  const { page, limit, search, status, sortBy, sortOrder } = params;
   const skip = (page - 1) * limit;
+  
+  // Continue with the rest of the function...
+}
 
   // Get the team ID first to ensure we're looking at the correct team
   const userTeam = await prisma.teamMember.findFirst({
@@ -160,13 +178,25 @@
   auth: RouteAuthContext,
   data: z.infer<typeof addMemberSchema>
 ) {
-<<<<<<< HEAD
-=======
+// If using the middleware chain approach, auth context will already be available
+// But we need to handle both the new and old patterns during transition
+
+// Check if we're using the middleware approach (auth context available)
+if (!auth?.userId) {
+  // Fall back to session-based auth if middleware didn't provide auth context
   const session = await getServerSession();
   if (!session?.user) {
     throw new ApiError(ERROR_CODES.UNAUTHORIZED, 'Authentication required', 401);
   }
->>>>>>> 4262b017
+  // Set auth using session data for compatibility
+  auth = { 
+    userId: session.user.id,
+    role: session.user.role as string,
+    user: session.user
+  };
+}
+
+// Continue with the rest of the function using auth.userId
   const license = await prisma.teamLicense.findUnique({
     where: { id: data.teamId },
     select: { usedSeats: true, totalSeats: true },
